--- conflicted
+++ resolved
@@ -109,27 +109,15 @@
                      'replace'))
 
 # nothing magical here, this constructs the parts of the tab when called:
-<<<<<<< HEAD
-def construct_tab():
+def tab_construct():
     builder = Gtk.Builder()
     builder.add_from_file('{0}/ui/localmpd.ui'.format(
         os.path.dirname(__file__)))
     builder.set_translation_domain('sonata')
     editbutton = builder.get_object('localmpd_edit_button')
-    editbutton.connect('clicked', lambda *args:subprocess.Popen(
-            ["gksu", "gedit", "/etc/mpd.conf"]))
-    restartbutton = builder.get_object('localmpd_restart_button')
-=======
-def tab_construct():
-    vbox = Gtk.VBox(spacing=2)
-    vbox.props.border_width = 2
-    buttonbox = Gtk.HBox(spacing=2)
-    editbutton = Gtk.Button("Edit /etc/mpd.conf")
     editbutton.connect('clicked', lambda *args: subprocess.Popen(
         ["gksu", "xdg-open", "/etc/mpd.conf"]))
-    buttonbox.pack_start(editbutton, False, False, 0)
-    restartbutton = Gtk.Button("Restart the mpd service")
->>>>>>> 9ecb7f53
+    restartbutton = builder.get_object('localmpd_restart_button')
     restartbutton.connect('clicked', lambda *args:subprocess.Popen(
             ["gksu", "service", "mpd", "restart"]))
 

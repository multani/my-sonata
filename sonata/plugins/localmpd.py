--- conflicted
+++ resolved
@@ -109,26 +109,15 @@
                      'replace'))
 
 # nothing magical here, this constructs the parts of the tab when called:
-<<<<<<< HEAD
-def construct_tab():
+def tab_construct():
     vbox = Gtk.VBox(spacing=2)
-=======
-def tab_construct():
-    vbox = gtk.VBox(spacing=2)
->>>>>>> c7918c61
     vbox.props.border_width = 2
     buttonbox = Gtk.HBox(spacing=2)
     editbutton = Gtk.Button("Edit /etc/mpd.conf")
-    editbutton.connect('clicked', lambda *args:subprocess.Popen(
-<<<<<<< HEAD
-            ["gksu", "gedit", "/etc/mpd.conf"]))
+    editbutton.connect('clicked', lambda *args: subprocess.Popen(
+        ["gksu", "xdg-open", "/etc/mpd.conf"]))
     buttonbox.pack_start(editbutton, False, False, 0)
     restartbutton = Gtk.Button("Restart the mpd service")
-=======
-        ["gksu", "xdg-open", "/etc/mpd.conf"]))
-    buttonbox.pack_start(editbutton, False, False)
-    restartbutton = gtk.Button("Restart the mpd service")
->>>>>>> c7918c61
     restartbutton.connect('clicked', lambda *args:subprocess.Popen(
             ["gksu", "service", "mpd", "restart"]))
     buttonbox.pack_start(restartbutton, False, False, 0)

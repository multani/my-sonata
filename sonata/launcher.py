#!/usr/bin/env python
"""Sonata is a simple GTK+ client for the Music Player Daemon.
"""

__author__ = "Scott Horowitz"
__email__ = "stonecrest@gmail.com"
__license__ = """
Sonata, an elegant GTK+ client for the Music Player Daemon
Copyright 2006-2008 Scott Horowitz <stonecrest@gmail.com>

This file is part of Sonata.

Sonata is free software; you can redistribute it and/or modify
it under the terms of the GNU General Public License as published by
the Free Software Foundation; either version 3 of the License, or
(at your option) any later version.

Sonata is distributed in the hope that it will be useful,
but WITHOUT ANY WARRANTY; without even the implied warranty of
MERCHANTABILITY or FITNESS FOR A PARTICULAR PURPOSE.  See the
GNU General Public License for more details.

You should have received a copy of the GNU General Public License
along with this program.  If not, see <http://www.gnu.org/licenses/>.
"""

import gettext
import locale
import logging
import os
import platform
import sys
import threading  # needed for interactive shell


def run():
    """Main entry point of Sonata"""

    # XXX insert the correct sonata package dir in sys.path

    logging.basicConfig(
        level=logging.WARNING,
        format="[%(asctime)s] %(name)s: %(message)s",
        datefmt="%Y-%m-%d %H:%M:%S",
        stream=sys.stderr)

    logger = logging.getLogger(__name__)

    try:
        import sonata
    except ImportError:
        logger.critical("Python failed to find the sonata modules.")
        logger.critical("Searched in the following directories:\n%s",
                        "\n".join(sys.path))
        logger.critical("Perhaps Sonata is improperly installed?")
        sys.exit(1)

    try:
        from sonata.version import version
    except ImportError:
        logger.critical("Python failed to find the sonata modules.")
        logger.critical("An old or incomplete installation was "
                        "found in the following directory: %s",
                        os.path.dirname(sonata.__file__))
        logger.critical("Perhaps you want to delete it?")
        sys.exit(1)

    # XXX check that version.VERSION is what this script was installed for

    ## Apply global fixes:

    # hint for gnome.init to set the process name to 'sonata'
    if platform.system() == 'Linux':
        sys.argv[0] = 'sonata'

    # apply as well:
        try:
            import ctypes
            libc = ctypes.CDLL('libc.so.6')
            PR_SET_NAME = 15
            libc.prctl(PR_SET_NAME, sys.argv[0], 0, 0, 0)
        except Exception: # if it fails, it fails
            pass


    ## Apply locale and translation:

    from sonata import misc
    misc.setlocale()

    # let gettext install _ as a built-in for all modules to see
    # XXX what's the correct way to find the localization?
    try:
<<<<<<< HEAD
        gettext.install('sonata', os.path.join(sonata.__file__.split('/lib')[0], 'share', 'locale'))
=======
        gettext.install('sonata',
                        os.path.join(sonata.__file__.split('/lib')[0],
                                     'share', 'locale'),
                        unicode=1, names=["ngettext"])
>>>>>>> c7918c61
    except:
        logger.warning("Trying to use an old translation")
        gettext.install('sonata', '/usr/share/locale')
    gettext.textdomain('sonata')


    ## Check initial dependencies:

    # Test python version:
    if sys.version_info < (2,5):
        logger.critical("Sonata requires Python 2.5 or newer. Aborting...")
        sys.exit(1)

    try:
        import mpd
    except:
        logger.critical("Sonata requires python-mpd. Aborting...")
        sys.exit(1)


    ## Initialize the plugin system:

    from sonata.pluginsystem import pluginsystem
    pluginsystem.find_plugins()
    pluginsystem.notify_of('enablables',
                   lambda plugin, cb: cb(True),
                   lambda plugin, cb: cb(False))


    ## Load the command line interface:

    from sonata import cli
    args = cli.Args()
    args.parse(sys.argv)

    ## Deal with GTK:

    if not args.skip_gui:
        # importing gtk does sys.setdefaultencoding("utf-8"), sets locale etc.
<<<<<<< HEAD
        from gi.repository import Gtk, Gdk
=======
        import gtk
>>>>>>> c7918c61
        # fix locale
        misc.setlocale()
    else:
        class FakeModule(object):
            pass
        # make sure the ui modules aren't imported
        for m in 'gtk', 'pango', 'sonata.ui', 'sonata.breadcrumbs':
            if m in sys.modules:
                logger.warning(
                    "Module %s imported in CLI mode (it should not)", m)
            else:
                sys.modules[m] = FakeModule()


    ## Global init:

    from socket import setdefaulttimeout as socketsettimeout
    socketsettimeout(5)

    if not args.skip_gui:
<<<<<<< HEAD
        Gdk.threads_init()
=======
        gtk.gdk.threads_init()
>>>>>>> c7918c61

    ## CLI actions:

    args.execute_cmds()

    ## Load the main application:

    from sonata import main

    app = main.Base(args)

    ## Load the shell
    # yo dawg, I heard you like python,
    # so I put a python shell in your python application
    # so you can debug while you run it.
    if args.start_shell:
        # the enviroment used for the shell
        scope = dict(list(globals().items()) + list(locals().items()))
        def run_shell():
            try:
                import IPython
                IPython.embed(user_ns=scope)
            except ImportError as e: # fallback if ipython is not avaible
                import code
                shell = code.InteractiveConsole(scope)
                shell.interact()
            # quit program if shell is closed,
            # This is the only way to close the program clone in this mode,
            # because we can't close the shell thread easily
            from gi.repository import Gtk
            Gtk.main_quit()
        threading.Thread(target=run_shell).start()

    try:
        app.main()
    except KeyboardInterrupt:
        Gtk.main_quit()<|MERGE_RESOLUTION|>--- conflicted
+++ resolved
@@ -91,14 +91,10 @@
     # let gettext install _ as a built-in for all modules to see
     # XXX what's the correct way to find the localization?
     try:
-<<<<<<< HEAD
-        gettext.install('sonata', os.path.join(sonata.__file__.split('/lib')[0], 'share', 'locale'))
-=======
         gettext.install('sonata',
                         os.path.join(sonata.__file__.split('/lib')[0],
                                      'share', 'locale'),
-                        unicode=1, names=["ngettext"])
->>>>>>> c7918c61
+                        names=["ngettext"])
     except:
         logger.warning("Trying to use an old translation")
         gettext.install('sonata', '/usr/share/locale')
@@ -138,11 +134,7 @@
 
     if not args.skip_gui:
         # importing gtk does sys.setdefaultencoding("utf-8"), sets locale etc.
-<<<<<<< HEAD
         from gi.repository import Gtk, Gdk
-=======
-        import gtk
->>>>>>> c7918c61
         # fix locale
         misc.setlocale()
     else:
@@ -163,11 +155,7 @@
     socketsettimeout(5)
 
     if not args.skip_gui:
-<<<<<<< HEAD
         Gdk.threads_init()
-=======
-        gtk.gdk.threads_init()
->>>>>>> c7918c61
 
     ## CLI actions:
 

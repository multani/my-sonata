--- conflicted
+++ resolved
@@ -12,23 +12,11 @@
 
 import gettext, hashlib
 
-<<<<<<< HEAD
 from gi.repository import Gtk, Gdk, GdkPixbuf, GObject
 
-from sonata.consts import consts
 from sonata.config import Config
 from sonata.pluginsystem import pluginsystem
-from sonata import ui, misc, formatting
-=======
-import gtk
-
-from config import Config
-from pluginsystem import pluginsystem
-import consts
-import ui
-import misc
-import formatting
->>>>>>> 9262eefc
+from sonata import ui, misc, consts, formatting
 import os
 
 class Extras_cbs(object):

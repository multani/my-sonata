
import functools
import locale
import logging
import sys
import os
from time import strftime
from misc import remove_list_duplicates


<<<<<<< HEAD
logger = logging.getLogger(__name__)


def suppress_mpd_errors(suppress_errors):
    if suppress_errors:
        # Well, maybe we still want some very bad errors, who knows
        logger.setLevel(logging.CRITICAL)
    else:
        logger.setLevel(logging.NOTSET)


def status(client):
    result = call(client, 'status')
    if result and 'state' in result:
        return result
    else:
        return {}


def currsong(client):
    return call(client, 'currentsong')
=======
class MPDHelper(object):
    def __init__(self, client):
        self._client = client
        self.suppress_errors = False

    def __getattr__(self, attr):
        """Catch-all for methods with no special implementation."""
        # XXX we still pass through the .call() method, since the original code
        # expected this, and this method does some additionnal postprocessing in
        # case of error. If .call() is cleaned up, maybe we can somehow merge
        # .__getattr__() and .call() together.
        return functools.partial(self.call, attr)

    def call(self, command, *args):
        try:
            retval = getattr(self._client, command)(*args)
        except:
            # XXX make the distinction between bad getattr() call and bad MPD
            # call?
            if not command in ['disconnect', 'lsinfo', 'listplaylists']:
                if not self.suppress_errors:
                    # XXX use logging instead
                    print '%s  %s' % (strftime("%Y-%m-%d %H:%M:%S"),
                                      # XXX sys.exc_info() ?!
                                      str(sys.exc_info()[1]))
            if command in ['lsinfo', 'list']:
                return []
            else:
                return None

        return retval

    def status(self):
        result = self.call('status')
        # XXX why we return different things here?
        if result and 'state' in result:
            return result
        else:
            return {}

    @property
    def version(self):
        # XXX this is not supposed to change, unless the client reconnect to
        # another server (or the same, upgraded). We should compute this once,
        # after the initial client connection.
        try:
            version = getattr(self._client, "mpd_version", "0.0")
            return version.split(".")
        except:
            # XXX what exception are we expecting here!?
            return (0, 0)

    def update(self,  paths):
        # mpd 0.14.x limits the number of paths that can be
        # updated within a command_list at 32. If we have
        # >32 directories, we bail and update the entire library.
        #
        # If we want to get trickier in the future, we can find
        # the 32 most specific parents that cover the set of files.
        # This would lower the possibility of resorting to a full
        # library update.
        #
        # Note: If a future version of mpd relaxes this limit,
        # we should make the version check more specific to 0.14.x

        if mpd_is_updating(self.status()):
            return

        # Updating paths seems to be faster than updating files for
        # some reason:
        dirs = []
        for path in paths:
            dirs.append(os.path.dirname(path))
        dirs = remove_list_duplicates(dirs, True)

        if len(dirs) > 32 and self.version >= (0, 14):
            self._client.update('/')
        else:
            self._client.command_list_ok_begin()
            for directory in dirs:
                self._client.update(directory)
            self._client.command_list_end()
>>>>>>> 42ff4ba4


def get(mapping, key, alt='', *sanitize_args):
    """Get a value from a mpd song and sanitize appropriately.

    sanitize_args: Arguments to pass to sanitize

    If the value is a list, only the first element is returned.
    Examples:
        get({'baz':['foo', 'bar']}, 'baz', '') -> 'foo'
        get({'baz':34}, 'baz', '', True) -> 34
    """

    value = mapping.get(key, alt)
    if isinstance(value, list):
        value = value[0]
    return _sanitize(value, *sanitize_args) if sanitize_args else value


def _sanitize(tag, return_int=False, str_padding=0):
    # Sanitizes a mpd tag; used for numerical tags. Known forms
    # for the mpd tag can be "4", "4/10", and "4,10".
    if not tag:
        return tag
    tag = str(tag).replace(',', ' ', 1).replace('/', ' ', 1).split()[0]
    if return_int:
        return int(tag) if tag.isdigit() else 0

    return tag.zfill(str_padding)


<<<<<<< HEAD
def conout(s):
    # A kind of 'print' which does not throw exceptions if the string
    # to print cannot be converted to console encoding; instead it
    # does a "readable" conversion
    print s.encode(locale.getpreferredencoding(), "replace")


def call(mpdclient, mpd_cmd, *mpd_args):

    # This is potentially called (too) many times. In the cas the logging is not
    # active, just don't try to do anything at all. This is supposed to save
    # some performance in the case it is not active.
    if logger.isEnabledFor(logging.DEBUG):
        logger.debug("Calling MPD %s%r", mpd_cmd, mpd_args)

    try:
        retval = getattr(mpdclient, mpd_cmd)(*mpd_args)
    except Exception, e:
        if not mpd_cmd in ['disconnect', 'lsinfo', 'listplaylists']:
            logger.error("%s", e)
        if mpd_cmd in ['lsinfo', 'list']:
            return []
        else:
            return None

    return retval


def mpd_major_version(client):
    try:
        version = getattr(client, "mpd_version", 0.0)
        parts = version.split(".")
        return float(parts[0] + "." + parts[1])
    except:
        return 0.0


=======
# XXX to be move when we can handle status change in the main interface
>>>>>>> 42ff4ba4
def mpd_is_updating(status):
    return status and status.get('updating_db', 0)<|MERGE_RESOLUTION|>--- conflicted
+++ resolved
@@ -8,33 +8,19 @@
 from misc import remove_list_duplicates
 
 
-<<<<<<< HEAD
-logger = logging.getLogger(__name__)
-
-
-def suppress_mpd_errors(suppress_errors):
-    if suppress_errors:
-        # Well, maybe we still want some very bad errors, who knows
-        logger.setLevel(logging.CRITICAL)
-    else:
-        logger.setLevel(logging.NOTSET)
-
-
-def status(client):
-    result = call(client, 'status')
-    if result and 'state' in result:
-        return result
-    else:
-        return {}
-
-
-def currsong(client):
-    return call(client, 'currentsong')
-=======
 class MPDHelper(object):
     def __init__(self, client):
         self._client = client
-        self.suppress_errors = False
+        self.logger = logging.getLogger(__name__)
+
+    def __set_suppress_errors(suppress_errors):
+        if suppress_errors:
+            # Well, maybe we still want some very bad errors, who knows
+            self.logger.setLevel(logging.CRITICAL)
+        else:
+            self.logger.setLevel(logging.NOTSET)
+
+    suppress_errors = property(fset=__set_suppress_errors)
 
     def __getattr__(self, attr):
         """Catch-all for methods with no special implementation."""
@@ -45,17 +31,19 @@
         return functools.partial(self.call, attr)
 
     def call(self, command, *args):
+        # This is potentially called (too) many times. In the cas the logging is not
+        # active, just don't try to do anything at all. This is supposed to save
+        # some performance in the case it is not active.
+        if self.logger.isEnabledFor(logging.DEBUG):
+            self.logger.debug("Calling MPD %s%r", command, args)
+
         try:
             retval = getattr(self._client, command)(*args)
-        except:
+        except Exception, e:
             # XXX make the distinction between bad getattr() call and bad MPD
             # call?
             if not command in ['disconnect', 'lsinfo', 'listplaylists']:
-                if not self.suppress_errors:
-                    # XXX use logging instead
-                    print '%s  %s' % (strftime("%Y-%m-%d %H:%M:%S"),
-                                      # XXX sys.exc_info() ?!
-                                      str(sys.exc_info()[1]))
+                self.logger.error("%s", e)
             if command in ['lsinfo', 'list']:
                 return []
             else:
@@ -113,7 +101,6 @@
             for directory in dirs:
                 self._client.update(directory)
             self._client.command_list_end()
->>>>>>> 42ff4ba4
 
 
 def get(mapping, key, alt='', *sanitize_args):
@@ -145,46 +132,6 @@
     return tag.zfill(str_padding)
 
 
-<<<<<<< HEAD
-def conout(s):
-    # A kind of 'print' which does not throw exceptions if the string
-    # to print cannot be converted to console encoding; instead it
-    # does a "readable" conversion
-    print s.encode(locale.getpreferredencoding(), "replace")
-
-
-def call(mpdclient, mpd_cmd, *mpd_args):
-
-    # This is potentially called (too) many times. In the cas the logging is not
-    # active, just don't try to do anything at all. This is supposed to save
-    # some performance in the case it is not active.
-    if logger.isEnabledFor(logging.DEBUG):
-        logger.debug("Calling MPD %s%r", mpd_cmd, mpd_args)
-
-    try:
-        retval = getattr(mpdclient, mpd_cmd)(*mpd_args)
-    except Exception, e:
-        if not mpd_cmd in ['disconnect', 'lsinfo', 'listplaylists']:
-            logger.error("%s", e)
-        if mpd_cmd in ['lsinfo', 'list']:
-            return []
-        else:
-            return None
-
-    return retval
-
-
-def mpd_major_version(client):
-    try:
-        version = getattr(client, "mpd_version", 0.0)
-        parts = version.split(".")
-        return float(parts[0] + "." + parts[1])
-    except:
-        return 0.0
-
-
-=======
 # XXX to be move when we can handle status change in the main interface
->>>>>>> 42ff4ba4
 def mpd_is_updating(status):
     return status and status.get('updating_db', 0)
--- conflicted
+++ resolved
@@ -154,16 +154,6 @@
     def statstext(self, stats):
         # XXX translate expressions, not words
         statslabel = '%s %s.\n' % (stats['songs'],
-<<<<<<< HEAD
-                                   gettext.ngettext('song', 'songs',
-                                                    int(stats['songs'])))
-        statslabel += '%s %s.\n' % (stats['albums'],
-                                    gettext.ngettext('album', 'albums',
-                                                     int(stats['albums'])))
-        statslabel += '%s %s.\n' % (stats['artists'],
-                                   gettext.ngettext('artist', 'artists',
-                                                    int(stats['artists'])))
-=======
                                    ngettext('song', 'songs',
                                             int(stats['songs'])))
         statslabel += '%s %s.\n' % (stats['albums'],
@@ -172,7 +162,7 @@
         statslabel += '%s %s.\n' % (stats['artists'],
                                    ngettext('artist', 'artists',
                                             int(stats['artists'])))
->>>>>>> c7918c61
+
         try:
             db_playtime = float(stats['db_playtime'])
             hours_of_playtime = int(misc.convert_time(db_playtime).split(':')[-3])
@@ -181,25 +171,14 @@
         if hours_of_playtime >= 24:
             days_of_playtime = round(hours_of_playtime / 24, 1)
             statslabel += '%s %s.' % (days_of_playtime,
-<<<<<<< HEAD
-                                      gettext.ngettext('day of bliss',
-                                                       'days of bliss',
-                                                       days_of_playtime))
+                                      ngettext('day of bliss',
+                                               'days of bliss',
+                                               int(days_of_playtime)))
         else:
             statslabel += '%s %s.' % (hours_of_playtime,
-                                      gettext.ngettext('hour of bliss',
-                                                       'hours of bliss',
-                                                       hours_of_playtime))
-=======
-                                     ngettext('day of bliss',
-                                              'days of bliss',
-                                              int(days_of_playtime)))
-        else:
-            statslabel += '%s %s.' % (hours_of_playtime,
-                                     ngettext('hour of bliss',
-                                              'hours of bliss',
-                                              int(hours_of_playtime)))
->>>>>>> c7918c61
+                                      ngettext('hour of bliss',
+                                               'hours of bliss',
+                                               int(hours_of_playtime)))
 
         return statslabel
 

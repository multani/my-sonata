<?xml version="1.0" encoding="UTF-8"?>
<interface>
  <!-- interface-requires gtk+ 3.0 -->
  <object class="GtkBox" id="info_tab_h_box">
    <property name="can_focus">False</property>
    <property name="orientation">horizontal</property>
    <child>
      <object class="GtkImage" id="info_tab_image">
        <property name="can_focus">False</property>
<<<<<<< HEAD
        <property name="stock">gtk-file</property>
      </object><!--info_tab_image-->
      <packing>
        <property name="expand">False</property>
        <property name="fill">False</property>
        <property name="padding">2</property>
        <property name="position">0</property>
      </packing>
=======
        <property name="orientation">horizontal</property>
        <child>
          <object class="GtkImage" id="info_tab_image">
            <property name="can_focus">False</property>
            <property name="stock">gtk-file</property>
            <property name="icon-size">1</property>
          </object><!--info_tab_image-->
          <packing>
            <property name="expand">False</property>
            <property name="fill">False</property>
            <property name="padding">2</property>
            <property name="position">0</property>
          </packing>
        </child>
        <child>
          <object class="GtkLabel" id="info_tab_label">
            <property name="can_focus">False</property>
          </object><!--info_tab_label-->
          <packing>
            <property name="expand">False</property>
            <property name="fill">False</property>
            <property name="padding">2</property>
            <property name="position">1</property>
          </packing>
        </child>
      </object><!--info_tab_h_box-->
>>>>>>> afea215b
    </child>
    <child>
      <object class="GtkLabel" id="info_tab_label">
        <property name="can_focus">False</property>
      </object><!--info_tab_label-->
      <packing>
        <property name="expand">False</property>
        <property name="fill">False</property>
        <property name="padding">2</property>
        <property name="position">1</property>
      </packing>
    </child>
  </object><!--info_tab_h_box-->
  <object class="GtkScrolledWindow" id="info_page_scrolledwindow">
    <property name="can_focus">True</property>
    <property name="shadow_type">none</property>
    <property name="hscrollbar_policy">never</property>
    <property name="vscrollbar_policy">automatic</property>
    <child>
      <object class="GtkViewport" id="info_page_viewport">
        <property name="visible">True</property>
        <property name="can_focus">False</property>
        <child>
          <object class="GtkBox" id="info_page_v_box">
            <property name="visible">True</property>
            <property name="can_focus">False</property>
            <property name="orientation">vertical</property>
            <property name="margin">3</property>
            <child>
              <object class="GtkExpander" id="info_page_song_expander">
                <property name="visible">True</property>
                <property name="can_focus">True</property>
                <child>
                  <object class="GtkBox" id="info_page_song_box">
                    <property name="visible">True</property>
                    <property name="can_focus">False</property>
                    <child>
                      <object class="GtkEventBox" id="info_page_song_eventbox">
                        <property name="visible">False</property>
                        <property name="can_focus">False</property>
                        <child>
                          <object class="GtkImage" id="info_page_song_image">
                            <property name="visible">True</property>
                            <property name="can_focus">False</property>
                            <property name="halign">start</property>
                            <property name="valign">start</property>
                            <property name="xalign">0</property>
                            <property name="yalign">0</property>
                          </object>
                        </child>
                      </object>
                      <packing>
                        <property name="expand">False</property>
                        <property name="fill">False</property>
                        <property name="position">0</property>
                      </packing>
                    </child>
                    <child>
                      <object class="GtkGrid" id="info_page_song_grid">
                        <property name="visible">True</property>
                        <property name="can_focus">False</property>
                        <property name="orientation">vertical</property>
                        <property name="margin_left">12</property>
                        <property name="column_spacing">6</property>
                        <child>
                          <object class="GtkLabel" id="info_song_title_label_label">
                            <property name="visible">True</property>
                            <property name="can_focus">False</property>
                            <property name="xalign">0</property>
                            <property name="label" translatable="yes">Title:</property>
                            <attributes>
                              <attribute name="weight" value="bold"/>
                            </attributes>
                          </object>
                          <packing>
                            <property name="left_attach">0</property>
                            <property name="top_attach">0</property>
                            <property name="width">1</property>
                            <property name="height">1</property>
                          </packing>
                        </child>
                        <child>
                          <object class="GtkLabel" id="info_song_artist_label_label">
                            <property name="visible">True</property>
                            <property name="can_focus">False</property>
                            <property name="xalign">0</property>
                            <property name="label" translatable="yes">Artist:</property>
                            <attributes>
                              <attribute name="weight" value="bold"/>
                            </attributes>
                          </object>
                          <packing>
                            <property name="left_attach">0</property>
                            <property name="top_attach">1</property>
                            <property name="width">1</property>
                            <property name="height">1</property>
                          </packing>
                        </child>
                        <child>
                          <object class="GtkLabel" id="info_song_album_label_label">
                            <property name="visible">True</property>
                            <property name="can_focus">False</property>
                            <property name="xalign">0</property>
                            <property name="label" translatable="yes">Album:</property>
                            <attributes>
                              <attribute name="weight" value="bold"/>
                            </attributes>
                          </object>
                          <packing>
                            <property name="left_attach">0</property>
                            <property name="top_attach">2</property>
                            <property name="width">1</property>
                            <property name="height">1</property>
                          </packing>
                        </child>
                        <child>
                          <object class="GtkLabel" id="info_song_date_label_label">
                            <property name="visible">True</property>
                            <property name="can_focus">False</property>
                            <property name="xalign">0</property>
                            <property name="label" translatable="yes">Date:</property>
                            <attributes>
                              <attribute name="weight" value="bold"/>
                            </attributes>
                          </object>
                          <packing>
                            <property name="left_attach">0</property>
                            <property name="top_attach">3</property>
                            <property name="width">1</property>
                            <property name="height">1</property>
                          </packing>
                        </child>
                        <child>
                          <object class="GtkLabel" id="info_song_track_label_label">
                            <property name="visible">True</property>
                            <property name="can_focus">False</property>
                            <property name="xalign">0</property>
                            <property name="label" translatable="yes">Track:</property>
                            <attributes>
                              <attribute name="weight" value="bold"/>
                            </attributes>
                          </object>
                          <packing>
                            <property name="left_attach">0</property>
                            <property name="top_attach">4</property>
                            <property name="width">1</property>
                            <property name="height">1</property>
                          </packing>
                        </child>
                        <child>
                          <object class="GtkLabel" id="info_song_genre_label_label">
                            <property name="visible">True</property>
                            <property name="can_focus">False</property>
                            <property name="xalign">0</property>
                            <property name="label" translatable="yes">Genre:</property>
                            <attributes>
                              <attribute name="weight" value="bold"/>
                            </attributes>
                          </object>
                          <packing>
                            <property name="left_attach">0</property>
                            <property name="top_attach">5</property>
                            <property name="width">1</property>
                            <property name="height">1</property>
                          </packing>
                        </child>
                        <child>
                          <object class="GtkLabel" id="info_song_file_label_label">
                            <property name="visible">True</property>
                            <property name="can_focus">False</property>
                            <property name="xalign">0</property>
                            <property name="label" translatable="yes">File:</property>
                            <attributes>
                              <attribute name="weight" value="bold"/>
                            </attributes>
                          </object>
                          <packing>
                            <property name="left_attach">0</property>
                            <property name="top_attach">6</property>
                            <property name="width">1</property>
                            <property name="height">1</property>
                          </packing>
                        </child>
                        <child>
                          <object class="GtkLabel" id="info_song_bitrate_label_label">
                            <property name="visible">True</property>
                            <property name="can_focus">False</property>
                            <property name="xalign">0</property>
                            <property name="label" translatable="yes">Bitrate:</property>
                            <attributes>
                              <attribute name="weight" value="bold"/>
                            </attributes>
                          </object>
                          <packing>
                            <property name="left_attach">0</property>
                            <property name="top_attach">7</property>
                            <property name="width">1</property>
                            <property name="height">1</property>
                          </packing>
                        </child>
                        <child>
                          <object class="GtkBox" id="info_song_artist_h_box">
                            <property name="visible">True</property>
                            <property name="can_focus">False</property>
                            <child>
                              <object class="GtkEventBox" id="info_song_artist_eventbox">
                                <property name="visible">True</property>
                                <property name="can_focus">False</property>
                                <property name="tooltip_text" translatable="yes">Launch artist in Wikipedia</property>
                                <child>
                                  <object class="GtkLabel" id="info_song_artist_label">
                                    <property name="visible">True</property>
                                    <property name="can_focus">False</property>
                                    <property name="xalign">0</property>
                                  </object>
                                </child>
                              </object>
                              <packing>
                                <property name="expand">False</property>
                                <property name="fill">True</property>
                                <property name="position">0</property>
                              </packing>
                            </child>
                          </object>
                          <packing>
                            <property name="left_attach">1</property>
                            <property name="top_attach">1</property>
                            <property name="width">1</property>
                            <property name="height">1</property>
                          </packing>
                        </child>
                        <child>
                          <object class="GtkBox" id="info_song_album_h_box">
                            <property name="visible">True</property>
                            <property name="can_focus">False</property>
                            <child>
                              <object class="GtkEventBox" id="info_song_album_eventbox">
                                <property name="visible">True</property>
                                <property name="can_focus">False</property>
                                <property name="tooltip_text" translatable="yes">Launch album in Wikipedia</property>
                                <child>
                                  <object class="GtkLabel" id="info_song_album_label">
                                    <property name="visible">True</property>
                                    <property name="can_focus">False</property>
                                    <property name="xalign">0</property>
                                  </object>
                                </child>
                              </object>
                              <packing>
                                <property name="expand">False</property>
                                <property name="fill">True</property>
                                <property name="position">0</property>
                              </packing>
                            </child>
                          </object>
                          <packing>
                            <property name="left_attach">1</property>
                            <property name="top_attach">2</property>
                            <property name="width">1</property>
                            <property name="height">1</property>
                          </packing>
                        </child>
                        <child>
                          <object class="GtkBox" id="info_song_title_h_box">
                            <property name="visible">True</property>
                            <property name="can_focus">False</property>
                            <child>
                              <object class="GtkLabel" id="info_song_title_label">
                                <property name="visible">True</property>
                                <property name="can_focus">False</property>
                                <property name="selectable">True</property>
                                <property name="xalign">0</property>
                              </object>
                              <packing>
                                <property name="expand">False</property>
                                <property name="fill">True</property>
                                <property name="position">0</property>
                              </packing>
                            </child>
                          </object>
                          <packing>
                            <property name="left_attach">1</property>
                            <property name="top_attach">0</property>
                            <property name="width">1</property>
                            <property name="height">1</property>
                          </packing>
                        </child>
                        <child>
                          <object class="GtkBox" id="info_song_date_h_box">
                            <property name="visible">True</property>
                            <property name="can_focus">False</property>
                            <child>
                              <object class="GtkLabel" id="info_song_date_label">
                                <property name="visible">True</property>
                                <property name="can_focus">False</property>
                                <property name="xalign">0</property>
                                <property name="selectable">True</property>
                              </object>
                              <packing>
                                <property name="expand">False</property>
                                <property name="fill">True</property>
                                <property name="position">0</property>
                              </packing>
                            </child>
                          </object>
                          <packing>
                            <property name="left_attach">1</property>
                            <property name="top_attach">3</property>
                            <property name="width">1</property>
                            <property name="height">1</property>
                          </packing>
                        </child>
                        <child>
                          <object class="GtkBox" id="info_song_track_h_box">
                            <property name="visible">True</property>
                            <property name="can_focus">False</property>
                            <child>
                              <object class="GtkLabel" id="info_song_track_label">
                                <property name="visible">True</property>
                                <property name="can_focus">False</property>
                                <property name="xalign">0</property>
                                <property name="selectable">True</property>
                              </object>
                              <packing>
                                <property name="expand">False</property>
                                <property name="fill">True</property>
                                <property name="position">0</property>
                              </packing>
                            </child>
                          </object>
                          <packing>
                            <property name="left_attach">1</property>
                            <property name="top_attach">4</property>
                            <property name="width">1</property>
                            <property name="height">1</property>
                          </packing>
                        </child>
                        <child>
                          <object class="GtkBox" id="info_song_genre_h_box">
                            <property name="visible">True</property>
                            <property name="can_focus">False</property>
                            <child>
                              <object class="GtkLabel" id="info_song_genre_label">
                                <property name="visible">True</property>
                                <property name="can_focus">False</property>
                                <property name="xalign">0</property>
                                <property name="selectable">True</property>
                              </object>
                              <packing>
                                <property name="expand">False</property>
                                <property name="fill">True</property>
                                <property name="position">0</property>
                              </packing>
                            </child>
                          </object>
                          <packing>
                            <property name="left_attach">1</property>
                            <property name="top_attach">5</property>
                            <property name="width">1</property>
                            <property name="height">1</property>
                          </packing>
                        </child>
                        <child>
                          <object class="GtkBox" id="info_song_file_h_box">
                            <property name="visible">True</property>
                            <property name="can_focus">False</property>
                            <child>
                              <object class="GtkLabel" id="info_song_file_label">
                                <property name="visible">True</property>
                                <property name="can_focus">False</property>
                                <property name="xalign">0</property>
                                <property name="selectable">True</property>
                              </object>
                              <packing>
                                <property name="expand">False</property>
                                <property name="fill">True</property>
                                <property name="position">0</property>
                              </packing>
                            </child>
                          </object>
                          <packing>
                            <property name="left_attach">1</property>
                            <property name="top_attach">6</property>
                            <property name="width">1</property>
                            <property name="height">1</property>
                          </packing>
                        </child>
                        <child>
                          <object class="GtkBox" id="info_song_bitrate_h_box">
                            <property name="visible">True</property>
                            <property name="can_focus">False</property>
                            <child>
                              <object class="GtkLabel" id="info_song_bitrate_label">
                                <property name="visible">True</property>
                                <property name="can_focus">False</property>
                                <property name="xalign">0</property>
                                <property name="selectable">True</property>
                              </object>
                              <packing>
                                <property name="expand">False</property>
                                <property name="fill">True</property>
                                <property name="position">0</property>
                              </packing>
                            </child>
                          </object>
                          <packing>
                            <property name="left_attach">1</property>
                            <property name="top_attach">7</property>
                            <property name="width">1</property>
                            <property name="height">1</property>
                          </packing>
                        </child>
                        <child>
                          <object class="GtkBox" id="info_song_links_box">
                            <property name="visible">True</property>
                            <property name="can_focus">False</property>
                            <property name="spacing">6</property>
                            <child>
                              <object class="GtkEventBox" id="info_song_links_more_eventbox">
                                <property name="visible">True</property>
                                <property name="can_focus">False</property>
                                <property name="tooltip_text" translatable="yes">Toggle extra tags</property>
                                <child>
                                  <object class="GtkLabel" id="info_song_links_more_label">
                                    <property name="visible">True</property>
                                    <property name="can_focus">False</property>
                                  </object>
                                </child>
                              </object>
                              <packing>
                                <property name="expand">False</property>
                                <property name="fill">True</property>
                                <property name="position">0</property>
                              </packing>
                            </child>
                            <child>
                              <object class="GtkEventBox" id="info_song_links_edit_eventbox">
                                <property name="visible">True</property>
                                <property name="can_focus">False</property>
                                <property name="tooltip_text" translatable="yes">Edit song tags</property>
                                <child>
                                  <object class="GtkLabel" id="info_song_links_edit_label">
                                    <property name="visible">True</property>
                                    <property name="can_focus">False</property>
                                    <property name="label" translatable="yes">(edit tags)</property>
                                  </object>
                                </child>
                              </object>
                              <packing>
                                <property name="expand">False</property>
                                <property name="fill">True</property>
                                <property name="position">1</property>
                              </packing>
                            </child>
                          </object>
                          <packing>
                            <property name="left_attach">0</property>
                            <property name="top_attach">8</property>
                            <property name="width">2</property>
                            <property name="height">1</property>
                          </packing>
                        </child>
                      </object>
                      <packing>
                        <property name="expand">True</property>
                        <property name="fill">True</property>
                        <property name="position">1</property>
                      </packing>
                    </child>
                  </object>
                </child>
                <child type="label">
                  <object class="GtkLabel" id="info_page_song_label">
                    <property name="visible">True</property>
                    <property name="can_focus">False</property>
                    <property name="label" translatable="yes">Song Info</property>
                    <attributes>
                      <attribute name="weight" value="bold"/>
                    </attributes>
                  </object>
                </child>
              </object>
              <packing>
                <property name="expand">False</property>
                <property name="fill">True</property>
                <property name="position">0</property>
              </packing>
            </child><!--info_page_song_expander-->
            <child>
              <object class="GtkExpander" id="info_page_lyrics_expander">
                <property name="visible">True</property>
                <property name="can_focus">True</property>
                <child>
                  <object class="GtkBox" id="info_page_lyrics_box">
                    <property name="visible">True</property>
                    <property name="can_focus">False</property>
                    <property name="orientation">vertical</property>
                    <child>
                      <object class="GtkScrolledWindow" id="info_page_lyrics_scrolledwindow">
                        <property name="visible">True</property>
                        <property name="can_focus">True</property>
                        <property name="shadow_type">in</property>
                        <property name="hscrollbar_policy">automatic</property>
                        <property name="vscrollbar_policy">never</property>
                        <child>
                          <object class="GtkTextView" id="info_page_lyrics_textview">
                            <property name="visible">True</property>
                            <property name="can_focus">True</property>
                            <property name="editable">False</property>
                            <property name="wrap_mode">word</property>
                            <property name="left_margin">6</property>
                          </object>
                        </child>
                      </object>
                      <packing>
                        <property name="expand">False</property>
                        <property name="fill">True</property>
                        <property name="position">0</property>
                      </packing>
                    </child>
                    <child>
                      <object class="GtkBox" id="info_page_lyrics_bottom_box">
                        <property name="visible">True</property>
                        <property name="can_focus">False</property>
                        <property name="spacing">5</property>
                        <child>
                          <object class="GtkEventBox" id="info_page_lyrics_search_eventbox">
                            <property name="visible">True</property>
                            <property name="can_focus">False</property>
                            <property name="tooltip_text" translatable="yes">Search Lyricwiki.org for lyrics</property>
                            <child>
                              <object class="GtkLabel" id="info_page_lyrics_search">
                                <property name="visible">True</property>
                                <property name="can_focus">True</property>
                                <property name="label" translatable="yes">(search)</property>
                              </object>
                            </child>
                          </object>
                          <packing>
                            <property name="expand">False</property>
                            <property name="fill">True</property>
                            <property name="position">0</property>
                          </packing>
                        </child>
                        <child>
                          <object class="GtkEventBox" id="info_page_lyrics_edit_eventbox">
                            <property name="visible">True</property>
                            <property name="can_focus">False</property>
                            <property name="tooltip_text" translatable="yes">Edit lyrics at Lyricwiki.org</property>
                            <child>
                              <object class="GtkLabel" id="info_page_lyrics_edit">
                                <property name="visible">True</property>
                                <property name="can_focus">True</property>
                                <property name="label" translatable="yes">(edit)</property>
                              </object>
                            </child>
                          </object>
                          <packing>
                            <property name="expand">False</property>
                            <property name="fill">True</property>
                            <property name="position">1</property>
                          </packing>
                        </child>
                      </object>
                      <packing>
                        <property name="expand">False</property>
                        <property name="fill">True</property>
                        <property name="position">1</property>
                      </packing>
                    </child>
                  </object>
                </child>
                <child type="label">
                  <object class="GtkLabel" id="info_page_lyrics_label">
                    <property name="visible">True</property>
                    <property name="can_focus">False</property>
                    <property name="label" translatable="yes">Lyrics</property>
                    <attributes>
                      <attribute name="weight" value="bold"/>
                    </attributes>
                  </object>
                </child>
              </object><!--info_page_lyrics_expander-->
              <packing>
                <property name="expand">False</property>
                <property name="fill">True</property>
                <property name="position">1</property>
              </packing>
            </child>
            <child>
              <object class="GtkExpander" id="info_page_album_expander">
                <property name="visible">True</property>
                <property name="can_focus">True</property>
                <child>
                  <object class="GtkScrolledWindow" id="info_page_album_scrolledwindow">
                    <property name="visible">True</property>
                    <property name="can_focus">True</property>
                    <property name="shadow_type">in</property>
                    <property name="hscrollbar_policy">automatic</property>
                    <property name="vscrollbar_policy">never</property>
                    <child>
                      <object class="GtkTextView" id="info_page_album_textview">
                        <property name="visible">True</property>
                        <property name="can_focus">True</property>
                        <property name="editable">False</property>
                        <property name="wrap_mode">word</property>
                        <property name="left_margin">6</property>
                      </object>
                    </child>
                  </object>
                </child>
                <child type="label">
                  <object class="GtkLabel" id="info_page_album_label">
                    <property name="visible">True</property>
                    <property name="can_focus">False</property>
                    <property name="label" translatable="yes">Album Info</property>
                    <attributes>
                      <attribute name="weight" value="bold"/>
                    </attributes>
                  </object>
                </child>
              </object>
              <packing>
                <property name="expand">False</property>
                <property name="fill">True</property>
                <property name="position">2</property>
              </packing>
            </child>
          </object><!--info_page_album_expander-->
        </child>
      </object>
    </child>
  </object><!--info_page_scrolledwindow-->
</interface><|MERGE_RESOLUTION|>--- conflicted
+++ resolved
@@ -7,8 +7,8 @@
     <child>
       <object class="GtkImage" id="info_tab_image">
         <property name="can_focus">False</property>
-<<<<<<< HEAD
         <property name="stock">gtk-file</property>
+        <property name="icon-size">1</property>
       </object><!--info_tab_image-->
       <packing>
         <property name="expand">False</property>
@@ -16,34 +16,6 @@
         <property name="padding">2</property>
         <property name="position">0</property>
       </packing>
-=======
-        <property name="orientation">horizontal</property>
-        <child>
-          <object class="GtkImage" id="info_tab_image">
-            <property name="can_focus">False</property>
-            <property name="stock">gtk-file</property>
-            <property name="icon-size">1</property>
-          </object><!--info_tab_image-->
-          <packing>
-            <property name="expand">False</property>
-            <property name="fill">False</property>
-            <property name="padding">2</property>
-            <property name="position">0</property>
-          </packing>
-        </child>
-        <child>
-          <object class="GtkLabel" id="info_tab_label">
-            <property name="can_focus">False</property>
-          </object><!--info_tab_label-->
-          <packing>
-            <property name="expand">False</property>
-            <property name="fill">False</property>
-            <property name="padding">2</property>
-            <property name="position">1</property>
-          </packing>
-        </child>
-      </object><!--info_tab_h_box-->
->>>>>>> afea215b
     </child>
     <child>
       <object class="GtkLabel" id="info_tab_label">

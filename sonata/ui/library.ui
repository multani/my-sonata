<?xml version="1.0" encoding="UTF-8"?>
<interface>
  <!-- interface-requires gtk+ 3.0 -->
  <object class="GtkListStore" id="library_liststore"/>
  <object class="GtkImage" id="library_crumb_section_image">
    <property name="visible">True</property>
    <property name="can_focus">False</property>
  </object>
  <object class="GtkBox" id="library_tab_h_box">
    <property name="can_focus">False</property>
    <property name="orientation">horizontal</property>
    <child>
      <object class="GtkImage" id="library_tab_image">
        <property name="can_focus">False</property>
<<<<<<< HEAD
        <property name="stock">gtk-harddisk</property>
      </object><!--library_tab_image-->
      <packing>
        <property name="expand">False</property>
        <property name="fill">False</property>
        <property name="padding">2</property>
        <property name="position">0</property>
      </packing>
=======
        <property name="orientation">horizontal</property>
        <child>
          <object class="GtkImage" id="library_tab_image">
            <property name="can_focus">False</property>
            <property name="stock">gtk-harddisk</property>
            <property name="icon-size">1</property>
          </object><!--library_tab_image-->
          <packing>
            <property name="expand">False</property>
            <property name="fill">False</property>
            <property name="padding">2</property>
            <property name="position">0</property>
          </packing>
        </child>
        <child>
          <object class="GtkLabel" id="library_tab_label">
            <property name="can_focus">False</property>
          </object><!--library_tab_label-->
          <packing>
            <property name="expand">False</property>
            <property name="fill">False</property>
            <property name="padding">2</property>
            <property name="position">1</property>
          </packing>
        </child>
      </object><!--library_tab_h_box-->
>>>>>>> afea215b
    </child>
    <child>
      <object class="GtkLabel" id="library_tab_label">
        <property name="can_focus">False</property>
      </object><!--library_tab_label-->
      <packing>
        <property name="expand">False</property>
        <property name="fill">False</property>
        <property name="padding">2</property>
        <property name="position">1</property>
      </packing>
    </child>
  </object><!--library_tab_h_box-->
  <object class="GtkBox" id="library_page_v_box">
    <property name="can_focus">False</property>
    <property name="orientation">vertical</property>
    <property name="margin_right">3</property>
    <property name="margin_left">3</property>
    <child>
      <object class="GtkBox" id="library_page_crumbbox">
        <property name="can_focus">False</property>
        <child>
          <object class="GtkButton" id="library_crumb_button">
            <property name="use_action_appearance">False</property>
            <property name="visible">True</property>
            <property name="can_focus">False</property>
            <property name="receives_default">True</property>
            <property name="use_action_appearance">False</property>
            <child>
              <object class="GtkArrow" id="library_crumb_arrow">
                <property name="visible">True</property>
                <property name="can_focus">False</property>
                <property name="halign">center</property>
                <property name="valign">center</property>
                <property name="arrow_type">down</property>
              </object>
            </child>
          </object>
          <packing>
            <property name="expand">False</property>
            <property name="fill">True</property>
            <property name="position">0</property>
          </packing>
        </child>
        <child>
          <object class="GtkBox" id="library_crumb_box">
            <property name="visible">True</property>
            <property name="can_focus">False</property>
            <property name="margin_left">12</property>
            <property name="spacing">6</property>
            <child>
              <object class="GtkToggleButton" id="library_crumb_section_togglebutton">
                <property name="use_action_appearance">False</property>
                <property name="visible">True</property>
                <property name="can_focus">True</property>
                <property name="receives_default">True</property>
                <property name="use_action_appearance">False</property>
                <property name="image">library_crumb_section_image</property>
                <property name="relief">none</property>
              </object>
              <packing>
                <property name="expand">False</property>
                <property name="fill">True</property>
                <property name="position">0</property>
              </packing>
            </child>
            <child>
              <object class="GtkBox" id="library_crumb_break_box">
                <property name="visible">True</property>
                <property name="can_focus">False</property>
                <!--<child>
                  <object class="GtkArrow" id="library_crumb_break_arrow_1">
                    <property name="visible">True</property>
                    <property name="can_focus">False</property>
                  </object>
                  <packing>
                    <property name="expand">False</property>
                    <property name="fill">True</property>
                    <property name="position">0</property>
                  </packing>
                </child>-->
                <child>
                  <object class="GtkLabel" id="library_crumb_break_label">
                    <property name="visible">True</property>
                    <property name="can_focus">False</property>
                    <property name="label" translatable="yes">...</property>
                  </object>
                  <packing>
                    <property name="expand">False</property>
                    <property name="fill">True</property>
                    <property name="position">0</property>
                  </packing>
                </child>
                <!--<child>
                  <object class="GtkArrow" id="library_crumb_break_arrow_2">
                    <property name="visible">True</property>
                    <property name="can_focus">False</property>
                  </object>
                  <packing>
                    <property name="expand">False</property>
                    <property name="fill">True</property>
                    <property name="position">2</property>
                  </packing>
                </child>-->
              </object>
              <packing>
                <property name="expand">False</property>
                <property name="fill">True</property>
                <property name="position">1</property>
              </packing>
            </child>
            <child>
              <object class="CrumbBox" id="library_crumbs_box">
                <property name="visible">True</property>
                <property name="can_focus">False</property>
                <property name="orientation">horizontal</property>
                <property name="spacing">6</property>
                <child>
                  <placeholder/>
                </child>
              </object>
              <packing>
                <property name="expand">False</property>
                <property name="fill">True</property>
                <property name="position">2</property>
              </packing>
            </child>
          </object>
          <packing>
            <property name="expand">False</property>
            <property name="fill">True</property>
            <property name="position">1</property>
          </packing>
        </child>
      </object>
      <packing>
        <property name="expand">False</property>
        <property name="fill">False</property>
        <property name="padding">2</property>
        <property name="position">0</property>
      </packing>
    </child>
    <child>
      <object class="GtkScrolledWindow" id="library_page_scrolledwindow">
        <property name="can_focus">True</property>
        <property name="shadow_type">in</property>
        <child>
          <object class="GtkTreeView" id="library_page_treeview">
            <property name="rules_hint">True</property>
            <property name="can_focus">True</property>
            <property name="model">library_liststore</property>
            <property name="headers_visible">False</property>
            <property name="headers_clickable">False</property>
            <property name="reorderable">False</property>
            <property name="enable_search">True</property>
            <child internal-child="selection">
              <object class="GtkTreeSelection" id="library_page_treeview_selection">
                <property name="mode">multiple</property>
              </object>
            </child>
          </object><!--library_page_treeview-->
        </child>
      </object><!--library_page_scrolledwindow-->
      <packing>
        <property name="expand">True</property>
        <property name="fill">True</property>
        <property name="padding">0</property>
        <property name="position">1</property>
      </packing>
    </child>
    <child>
      <object class="GtkBox" id="library_page_searchbox">
        <property name="can_focus">True</property>
        <property name="orientation">horizontal</property>
        <child>
          <object class="GtkLabel" id="library_page_searchbox_label">
            <property name="can_focus">True</property>
            <property name="label" translatable="yes">Search:</property>
          </object><!--library_page_searchbox_label-->
          <packing>
            <property name="expand">False</property>
            <property name="fill">False</property>
            <property name="padding">3</property>
            <property name="position">0</property>
          </packing>
        </child>
        <child>
          <object class="GtkEntry" id="library_page_searchbox_entry">
            <property name="can_focus">True</property>
            <property name="tooltip_text" translatable="yes">Search library</property>
          </object><!--library_page_searchbox_entry-->
          <packing>
            <property name="expand">True</property>
            <property name="fill">True</property>
            <property name="padding">2</property>
            <property name="position">1</property>
          </packing>
        </child>
        <child>
          <object class="GtkComboBoxText" id="library_page_searchbox_combo">
            <property name="can_focus">True</property>
            <property name="receives_default">False</property>
            <property name="tooltip_text" translatable="yes">Search terms</property>
            <items>
              <item translatable="yes">Artist</item>
              <item translatable="yes">Title</item>
              <item translatable="yes">Album</item>
              <item translatable="yes">Genre</item>
              <item translatable="yes">Filename</item>
              <item translatable="yes">Everything</item>
            </items>
          </object><!--library_page_searchbox_combo-->
          <packing>
            <property name="expand">False</property>
            <property name="fill">False</property>
            <property name="padding">2</property>
            <property name="position">2</property>
          </packing>
        </child>
        <child>
          <object class="GtkButton" id="library_page_searchbox_button">
            <property name="use_action_appearance">False</property>
            <property name="can_focus">True</property>
            <property name="relief">none</property>
            <property name="receives_default">False</property>
            <property name="no_show_all">True</property>
            <property name="tooltip_text" translatable="yes">End Search</property>
            <child>
              <object class="GtkImage" id="library_page_searchbox_button_image">
                <property name="visible">True</property>
                <property name="can_focus">False</property>
                <property name="stock">gtk-clear</property>
              </object><!--library_page_searchbox_closebutton_image-->
            </child>
          </object><!--library_page_searchbox_button-->
          <packing>
            <property name="expand">False</property>
            <property name="fill">False</property>
            <property name="padding">2</property>
            <property name="position">3</property>
          </packing>
        </child>
      </object><!--library_page_searchbox-->
      <packing>
        <property name="expand">False</property>
        <property name="fill">False</property>
        <property name="padding">5</property>
        <property name="position">2</property>
      </packing>
    </child>
  </object><!--library_page_v_box-->
</interface><|MERGE_RESOLUTION|>--- conflicted
+++ resolved
@@ -12,8 +12,8 @@
     <child>
       <object class="GtkImage" id="library_tab_image">
         <property name="can_focus">False</property>
-<<<<<<< HEAD
         <property name="stock">gtk-harddisk</property>
+        <property name="icon-size">1</property>
       </object><!--library_tab_image-->
       <packing>
         <property name="expand">False</property>
@@ -21,34 +21,6 @@
         <property name="padding">2</property>
         <property name="position">0</property>
       </packing>
-=======
-        <property name="orientation">horizontal</property>
-        <child>
-          <object class="GtkImage" id="library_tab_image">
-            <property name="can_focus">False</property>
-            <property name="stock">gtk-harddisk</property>
-            <property name="icon-size">1</property>
-          </object><!--library_tab_image-->
-          <packing>
-            <property name="expand">False</property>
-            <property name="fill">False</property>
-            <property name="padding">2</property>
-            <property name="position">0</property>
-          </packing>
-        </child>
-        <child>
-          <object class="GtkLabel" id="library_tab_label">
-            <property name="can_focus">False</property>
-          </object><!--library_tab_label-->
-          <packing>
-            <property name="expand">False</property>
-            <property name="fill">False</property>
-            <property name="padding">2</property>
-            <property name="position">1</property>
-          </packing>
-        </child>
-      </object><!--library_tab_h_box-->
->>>>>>> afea215b
     </child>
     <child>
       <object class="GtkLabel" id="library_tab_label">

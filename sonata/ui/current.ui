--- conflicted
+++ resolved
@@ -8,35 +8,8 @@
     <child>
       <object class="GtkImage" id="current_tab_image">
         <property name="can_focus">False</property>
-<<<<<<< HEAD
         <property name="stock">gtk-cdrom</property>
-=======
-        <property name="orientation">horizontal</property>
-        <child>
-          <object class="GtkImage" id="current_tab_image">
-            <property name="can_focus">False</property>
-            <property name="stock">gtk-cdrom</property>
-            <property name="icon-size">1</property>
-          </object>
-          <packing>
-            <property name="expand">False</property>
-            <property name="fill">False</property>
-            <property name="padding">2</property>
-            <property name="position">0</property>
-          </packing>
-        </child>
-        <child>
-          <object class="GtkLabel" id="current_tab_label">
-            <property name="can_focus">False</property>
-          </object>
-          <packing>
-            <property name="expand">False</property>
-            <property name="fill">False</property>
-            <property name="padding">2</property>
-            <property name="position">1</property>
-          </packing>
-        </child>
->>>>>>> afea215b
+        <property name="icon-size">1</property>
       </object>
       <packing>
         <property name="expand">False</property>

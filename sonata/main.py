
__license__ = """
Sonata, an elegant GTK+ client for the Music Player Daemon
Copyright 2006-2008 Scott Horowitz <stonecrest@gmail.com>

This file is part of Sonata.

Sonata is free software; you can redistribute it and/or modify
it under the terms of the GNU General Public License as published by
the Free Software Foundation; either version 3 of the License, or
(at your option) any later version.

Sonata is distributed in the hope that it will be useful,
but WITHOUT ANY WARRANTY; without even the implied warranty of
MERCHANTABILITY or FITNESS FOR A PARTICULAR PURPOSE.  See the
GNU General Public License for more details.

You should have received a copy of the GNU General Public License
along with this program.  If not, see <http://www.gnu.org/licenses/>.
"""

import sys
import gettext
import logging
import os
import warnings
import signal

import urllib.parse, urllib.request
import re
import gc
import shutil
import threading

import mpd

from gi.repository import Gtk, Gdk, GdkPixbuf, GObject, Pango

import pkg_resources

import sonata.mpdhelper as mpdh

from sonata import misc, ui, consts, img, tray, formatting

from sonata.pluginsystem import pluginsystem
from sonata.config import Config

from sonata import preferences, tagedit, \
                artwork, about, \
                scrobbler, info, \
                library, streams, \
                playlists, current, \
                lyricwiki, rhapsodycovers, \
                dbus_plugin as dbus
from sonata.song import SongRecord

from sonata.version import version


class Base(object):

    ### XXX Warning, a long __init__ ahead:

    def __init__(self, args, window=None):
        self.logger = logging.getLogger(__name__)

        # The following attributes were used but not defined here before:
        self.album_current_artist = None

        self.allow_art_search = None
        self.choose_dialog = None
        self.chooseimage_visible = None

        self.imagelist = None

        self.iterate_handler = None
        self.local_dest_filename = None

        self.notification_width = None

        self.remote_albumentry = None
        self.remote_artistentry = None
        self.remote_dest_filename = None
        self.remotefilelist = None
        self.seekidle = None
        self.artwork = None

        self.mpd = mpdh.MPDHelper(mpd.MPDClient())
        self.conn = False
        # Anything != than self.conn, to actually refresh the UI at startup.
        self.prevconn = not self.conn

        # Constants
        self.TAB_CURRENT = _("Current")
        self.TAB_LIBRARY = _("Library")
        self.TAB_PLAYLISTS = _("Playlists")
        self.TAB_STREAMS = _("Streams")
        self.TAB_INFO = _("Info")

        # If the connection to MPD times out, this will cause the interface
        # to freeze while the socket.connect() calls are repeatedly executed.
        # Therefore, if we were not able to make a connection, slow down the
        # iteration check to once every 15 seconds.
        self.iterate_time_when_connected = 500
        # Slow down polling when disconnected stopped
        self.iterate_time_when_disconnected_or_stopped = 1000


        self.trying_connection = False

        self.traytips = tray.TrayIconTips()

        # better keep a reference around
        try:
            self.dbus_service = dbus.SonataDBus(self.dbus_show,
                                                self.dbus_toggle,
                                                self.dbus_popup,
                                                self.dbus_fullscreen)
        except Exception:
            pass
        dbus.start_dbus_interface()

        self.gnome_session_management()

        misc.create_dir('~/.covers/')

        # Initialize vars for GUI
        self.current_tab = self.TAB_CURRENT

        self.prevstatus = None
        self.prevsonginfo = None

        self.popuptimes = ['2', '3', '5', '10', '15', '30', _('Entire song')]

        self.exit_now = False
        self.ignore_toggle_signal = False

        self.user_connect = False

        self.sonata_loaded = False
        self.call_gc_collect = False

        self.album_reset_artist()

        show_prefs = False
        self.merge_id = None

        self.actionGroupProfiles = None

        self.skip_on_profiles_click = False
        self.last_repeat = None
        self.last_random = None
        self.last_consume = None
        self.last_title = None
        self.last_progress_frac = None
        self.last_progress_text = None

        self.last_status_text = ""

        self.img_clicked = False

        self.mpd_update_queued = False

        # XXX get rid of all of these:
        self.all_tab_names = [self.TAB_CURRENT, self.TAB_LIBRARY,
                              self.TAB_PLAYLISTS, self.TAB_STREAMS,
                              self.TAB_INFO]
        all_tab_ids = "current library playlists streams info".split()
        self.tabname2id = dict(zip(self.all_tab_names, all_tab_ids))
        self.tabid2name = dict(zip(all_tab_ids, self.all_tab_names))
        self.tabname2tab = dict()
        self.tabname2focus = dict()
        self.plugintabs = dict()

        self.config = Config(_('Default Profile'), _("by %A from %B"))
        self.preferences = preferences.Preferences(self.config,
            self.on_connectkey_pressed, self.on_currsong_notify,
            self.update_infofile, self.settings_save,
            self.populate_profiles_for_menu)

        self.settings_load()
        self.setup_prefs_callbacks()

        if args.start_visibility is not None:
            self.config.withdrawn = not args.start_visibility
        if self.config.autoconnect:
            self.user_connect = True
        args.apply_profile_arg(self.config)

        self.notebook_show_first_tab = not self.config.tabs_expanded or \
                self.config.withdrawn

        # Add some icons, assign pixbufs:
        self.iconfactory = Gtk.IconFactory()
        ui.icon(self.iconfactory, 'sonata', self.path_to_icon('sonata.png'))
        ui.icon(self.iconfactory, 'artist',
                self.path_to_icon('sonata-artist.png'))
        ui.icon(self.iconfactory, 'album', self.path_to_icon('sonata-album.png'))
        icon_theme = Gtk.IconTheme.get_default()
        img_res, img_width, _img_height = Gtk.icon_size_lookup(Gtk.IconSize.SMALL_TOOLBAR)
        if not img_res:
                self.logger.error("Invalid size of Volume Icon")
        for iconname in ('stock_volume-mute', 'stock_volume-min',
                         'stock_volume-med', 'stock_volume-max'):
            try:
                ui.icon(self.iconfactory, iconname,
                        icon_theme.lookup_icon(
                            iconname, img_width,
                            Gtk.IconLookupFlags.USE_BUILTIN).get_filename())
            except:
                # Fallback to Sonata-included icons:
                ui.icon(self.iconfactory, iconname,
                        self.path_to_icon('sonata-%s.png' % iconname))

        # Main window
        if window is None:
            self.builder = Gtk.Builder()
            # FIXME where will the ui directory reside?
            self.builder.add_from_file('{0}/ui/sonata.ui'.format(
              os.path.dirname(ui.__file__)))
            self.builder.set_translation_domain('sonata')
            self.window = self.builder.get_object('main_window')
            self.window_owner = True
        else:
            self.window = window
            self.window_owner = False
        if self.window_owner:
            if self.config.ontop:
                self.window.set_keep_above(True)
            if self.config.sticky:
                self.window.stick()
            if not self.config.decorated:
                self.window.set_decorated(False)
        self.preferences.window = self.window

        self.notebook = self.builder.get_object('main_notebook')

        # Artwork
        self.artwork = artwork.Artwork(
            self.config, self.path_to_icon, misc.is_lang_rtl(self.window),
            lambda: self.info_imagebox.get_size_request(),
            self.schedule_gc_collect, self.target_image_filename,
            self.imagelist_append, self.remotefilelist_append,
            self.notebook.get_allocation, self.set_allow_art_search,
            self.status_is_play_or_pause, self.path_to_icon('sonata-album.png'),
            self.get_current_song_text)


        # Popup menus:
        actions = [
            ('sortmenu', Gtk.STOCK_SORT_ASCENDING, _('_Sort List')),
            ('plmenu', Gtk.STOCK_SAVE, _('Sa_ve Selected to')),
            ('profilesmenu', Gtk.STOCK_CONNECT, _('_Connection')),
            ('playaftermenu', None, _('P_lay after')),
            ('playmodemenu', None, _('Play _Mode')),
            ('updatemenu', Gtk.STOCK_REFRESH, _('_Update')),
            ('chooseimage_menu', Gtk.STOCK_CONVERT, _('Use _Remote Image...'),
             None, None, self.image_remote),
            ('localimage_menu', Gtk.STOCK_OPEN, _('Use _Local Image...'),
             None, None, self.image_local),
            ('fullscreencoverart_menu', Gtk.STOCK_FULLSCREEN,
             _('_Fullscreen Mode'), 'F11', None, self.fullscreen_cover_art),
            ('resetimage_menu', Gtk.STOCK_CLEAR, _('Reset Image'), None, None,
             self.artwork.on_reset_image),
            ('playmenu', Gtk.STOCK_MEDIA_PLAY, _('_Play'), None, None,
             self.mpd_pp),
            ('pausemenu', Gtk.STOCK_MEDIA_PAUSE, _('Pa_use'), None, None,
             self.mpd_pp),
            ('stopmenu', Gtk.STOCK_MEDIA_STOP, _('_Stop'), None, None,
             self.mpd_stop),
            ('prevmenu', Gtk.STOCK_MEDIA_PREVIOUS, _('Pre_vious'), None, None,
             self.mpd_prev),
            ('nextmenu', Gtk.STOCK_MEDIA_NEXT, _('_Next'), None, None,
             self.mpd_next),
            ('quitmenu', Gtk.STOCK_QUIT, _('_Quit'), None, None,
             self.on_delete_event_yes),
            ('removemenu', Gtk.STOCK_REMOVE, _('_Remove'), None, None,
             self.on_remove),
            ('clearmenu', Gtk.STOCK_CLEAR, _('_Clear'), '<Ctrl>Delete', None,
             self.mpd_clear),
            ('updatefullmenu', None, _('_Entire Library'), '<Ctrl><Shift>u',
             None, self.on_updatedb),
            ('updateselectedmenu', None, _('_Selected Items'), '<Ctrl>u', None,
             self.on_updatedb_shortcut),
            ('preferencemenu', Gtk.STOCK_PREFERENCES, _('_Preferences...'),
             'F5', None, self.on_prefs),
            ('aboutmenu', Gtk.STOCK_ABOUT, _('_About...'), 'F1', None, self.on_about),
            ('tagmenu', Gtk.STOCK_EDIT, _('_Edit Tags...'), '<Ctrl>t', None,
             self.on_tags_edit),
            ('addmenu', Gtk.STOCK_ADD, _('_Add'), '<Ctrl>d', None,
             self.on_add_item),
            ('replacemenu', Gtk.STOCK_REDO, _('_Replace'), '<Ctrl>r', None,
             self.on_replace_item),
            ('add2menu', None, _('Add'), '<Shift><Ctrl>d', None,
             self.on_add_item_play),
            ('replace2menu', None, _('Replace'), '<Shift><Ctrl>r', None,
             self.on_replace_item_play),
            ('rmmenu', None, _('_Delete...'), None, None, self.on_remove),
            ('sortshuffle', None, _('Shuffle'), '<Alt>r', None,
             self.mpd_shuffle), ]

        keyactions = [
            ('expandkey', None, 'Expand Key', '<Alt>Down', None,
             self.on_expand),
            ('collapsekey', None, 'Collapse Key', '<Alt>Up', None,
             self.on_collapse),
            ('ppkey', None, 'Play/Pause Key', '<Ctrl>p', None, self.mpd_pp),
            ('stopkey', None, 'Stop Key', '<Ctrl>s', None, self.mpd_stop),
            ('prevkey', None, 'Previous Key', '<Ctrl>Left', None,
             self.mpd_prev),
            ('nextkey', None, 'Next Key', '<Ctrl>Right', None, self.mpd_next),
            ('lowerkey', None, 'Lower Volume Key', '<Ctrl>minus', None,
             self.on_volume_lower),
            ('raisekey', None, 'Raise Volume Key', '<Ctrl>plus', None,
             self.on_volume_raise),
            ('raisekey2', None, 'Raise Volume Key 2', '<Ctrl>equal', None,
             self.on_volume_raise),
            ('quitkey', None, 'Quit Key', '<Ctrl>q', None,
             self.on_delete_event_yes),
            ('quitkey2', None, 'Quit Key 2', '<Ctrl>w', None,
             self.on_delete_event),
            ('connectkey', None, 'Connect Key', '<Alt>c', None,
             self.on_connectkey_pressed),
            ('disconnectkey', None, 'Disconnect Key', '<Alt>d', None,
             self.on_disconnectkey_pressed),
            ('searchkey', None, 'Search Key', '<Ctrl>h', None,
             self.on_library_search_shortcut),
            ('nexttabkey', None, 'Next Tab Key', '<Alt>Right', None,
             self.switch_to_next_tab),
            ('prevtabkey', None, 'Prev Tab Key', '<Alt>Left', None,
             self.switch_to_prev_tab), ]

        tabactions = [('tab%skey' % i, None, 'Tab%s Key' % i,
                   '<Alt>%s' % i, None,
                   lambda _a, i=i: self.switch_to_tab_num(i-1))
                  for i in range(1, 10)]

        toggle_actions = [
            ('showmenu', None, _('S_how Sonata'), None, None,
             self.on_withdraw_app_toggle, not self.config.withdrawn),
            ('repeatmenu', None, _('_Repeat'), None, None,
             self.on_repeat_clicked, False),
            ('randommenu', None, _('Rando_m'), None, None,
             self.on_random_clicked, False),
            ('consumemenu', None, _('Consume'), None, None,
             self.on_consume_clicked, False),
            ]

        toggle_tabactions = [
            (self.TAB_CURRENT, None, self.TAB_CURRENT, None, None,
             self.on_tab_toggle, self.config.current_tab_visible),
            (self.TAB_LIBRARY, None, self.TAB_LIBRARY, None, None,
             self.on_tab_toggle, self.config.library_tab_visible),
            (self.TAB_PLAYLISTS, None, self.TAB_PLAYLISTS, None, None,
             self.on_tab_toggle, self.config.playlists_tab_visible),
            (self.TAB_STREAMS, None, self.TAB_STREAMS, None, None,
             self.on_tab_toggle, self.config.streams_tab_visible),
            (self.TAB_INFO, None, self.TAB_INFO, None, None,
             self.on_tab_toggle, self.config.info_tab_visible), ]

        uiDescription = """
            <ui>
              <popup name="imagemenu">
                <menuitem action="chooseimage_menu"/>
                <menuitem action="localimage_menu"/>
                <menuitem action="fullscreencoverart_menu"/>
                <separator name="FM1"/>
                <menuitem action="resetimage_menu"/>
              </popup>
              <popup name="traymenu">
                <menuitem action="showmenu"/>
                <separator name="FM1"/>
                <menuitem action="playmenu"/>
                <menuitem action="pausemenu"/>
                <menuitem action="stopmenu"/>
                <menuitem action="prevmenu"/>
                <menuitem action="nextmenu"/>
                <separator name="FM2"/>
                <menu action="playmodemenu">
                  <menuitem action="repeatmenu"/>
                  <menuitem action="randommenu"/>
                  <menuitem action="consumemenu"/>
                </menu>
                <menuitem action="fullscreencoverart_menu"/>
                <menuitem action="preferencemenu"/>
                <separator name="FM3"/>
                <menuitem action="quitmenu"/>
              </popup>
              <popup name="mainmenu">
                <menuitem action="addmenu"/>
                <menuitem action="replacemenu"/>
                <menu action="playaftermenu">
                  <menuitem action="add2menu"/>
                  <menuitem action="replace2menu"/>
                </menu>
                <menuitem action="newmenu"/>
                <menuitem action="editmenu"/>
                <menuitem action="removemenu"/>
                <menuitem action="clearmenu"/>
                <menuitem action="tagmenu"/>
                <menuitem action="renamemenu"/>
                <menuitem action="rmmenu"/>
                <menu action="sortmenu">
                  <menuitem action="sortbytitle"/>
                  <menuitem action="sortbyartist"/>
                  <menuitem action="sortbyalbum"/>
                  <menuitem action="sortbyfile"/>
                  <menuitem action="sortbydirfile"/>
                  <separator name="FM3"/>
                  <menuitem action="sortshuffle"/>
                  <menuitem action="sortreverse"/>
                </menu>
                <menu action="plmenu">
                  <menuitem action="savemenu"/>
                  <separator name="FM4"/>
                </menu>
                <separator name="FM1"/>
                <menuitem action="repeatmenu"/>
                <menuitem action="randommenu"/>
				<menuitem action="consumemenu"/>
                <menu action="updatemenu">
                  <menuitem action="updateselectedmenu"/>
                  <menuitem action="updatefullmenu"/>
                </menu>
                <separator name="FM2"/>
                <menu action="profilesmenu">
                </menu>
                <menuitem action="preferencemenu"/>
                <menuitem action="aboutmenu"/>
                <menuitem action="quitmenu"/>
              </popup>
              <popup name="librarymenu">
                <menuitem action="filesystemview"/>
                <menuitem action="artistview"/>
                <menuitem action="genreview"/>
                <menuitem action="albumview"/>
              </popup>
              <popup name="hidden">
                <menuitem action="centerplaylistkey"/>
              </popup>
            """

        uiDescription += '<popup name="notebookmenu">'
        uiDescription += ''.join('<menuitem action="%s"/>' % name
                     for name in self.all_tab_names)
        uiDescription += "</popup>"

        uiDescription += ''.join('<accelerator action="%s"/>' % a[0]
                     for a in keyactions + tabactions)

        uiDescription += "</ui>\n"

        # Try to connect to MPD:
        self.mpd_connect(blocking=True)
        if self.conn:
            self.status = self.mpd.status()
            self.iterate_time = self.iterate_time_when_connected
            self.songinfo = self.mpd.currentsong()
            self.artwork.update_songinfo(self.songinfo)
        elif self.config.initial_run:
            show_prefs = True

        # Realizing self.window will allow us to retrieve the theme's
        # link-color; we can then apply to it various widgets:
        try:
            self.window.realize()
            linkcolor = \
                    self.window.style_get_property("link-color").to_string()
        except:
            linkcolor = None

        # Audioscrobbler
        self.scrobbler = scrobbler.Scrobbler(self.config)
        self.scrobbler.import_module()
        self.scrobbler.init()
        self.preferences.scrobbler = self.scrobbler

        # Plug-ins imported as modules
        self.lyricwiki = lyricwiki.LyricWiki()
        self.rhapsodycovers = rhapsodycovers.RhapsodyCovers()

        # Current tab
        self.current = current.Current(
            self.config, self.mpd, self.TAB_CURRENT,
            self.on_current_button_press, self.connected,
            lambda: self.sonata_loaded, lambda: self.songinfo,
            self.update_statusbar, self.iterate_now,
            lambda: self.library.libsearchfilter_get_style(), self.add_tab)

        self.current_treeview = self.current.get_treeview()
        self.current_selection = self.current.get_selection()

        currentactions = [
            ('centerplaylistkey', None, 'Center Playlist Key', '<Ctrl>i',
             None, self.current.center_song_in_list),
            ('sortbyartist', None, _('By Artist'), None, None,
             self.current.on_sort_by_artist),
            ('sortbyalbum', None, _('By Album'), None, None,
             self.current.on_sort_by_album),
            ('sortbytitle', None, _('By Song Title'), None, None,
             self.current.on_sort_by_title),
            ('sortbyfile', None, _('By File Name'), None, None,
             self.current.on_sort_by_file),
            ('sortbydirfile', None, _('By Dir & File Name'), None, None,
             self.current.on_sort_by_dirfile),
            ('sortreverse', None, _('Reverse List'), None, None,
             self.current.on_sort_reverse),
            ]

        # Library tab
        self.library = library.Library(
            self.config, self.mpd, self.artwork, self.TAB_LIBRARY,
            self.path_to_icon('sonata-album.png'), self.settings_save,
            self.current.filtering_entry_make_red,
            self.current.filtering_entry_revert_color,
            self.current.filter_key_pressed, self.on_add_item, self.connected,
            self.on_library_button_press, self.add_tab,
            self.get_multicd_album_root_dir)

        self.library_treeview = self.library.get_treeview()
        self.library_selection = self.library.get_selection()

        libraryactions = self.library.get_libraryactions()

        # Info tab
        self.info = info.Info(self.config, self.artwork.get_info_image(),
                              linkcolor, self.on_link_click,
                              self.get_playing_song,
                              self.TAB_INFO, self.on_image_activate,
                              self.on_image_motion_cb, self.on_image_drop_cb,
                              self.album_return_artist_and_tracks,
                              self.add_tab)

        self.info_imagebox = self.info.get_info_imagebox()

        # Streams tab
        self.streams = streams.Streams(self.config, self.window,
                                       self.on_streams_button_press,
                                       self.on_add_item,
                                       self.settings_save,
                                       self.TAB_STREAMS,
                                       self.new_tab)

        self.streams_treeview = self.streams.get_treeview()
        self.streams_selection = self.streams.get_selection()

        streamsactions = [
            ('newmenu', None, _('_New...'), '<Ctrl>n', None,
             self.streams.on_streams_new),
            ('editmenu', None, _('_Edit...'), None, None,
             self.streams.on_streams_edit), ]

        # Playlists tab
        self.playlists = playlists.Playlists(self.config, self.window,
                                             self.mpd,
                                             lambda: self.UIManager,
                                             self.update_menu_visibility,
                                             self.iterate_now,
                                             self.on_add_item,
                                             self.on_playlists_button_press,
                                             self.current.get_current_songs,
                                             self.connected,
                                             self.add_selected_to_playlist,
                                             self.TAB_PLAYLISTS,
                                             self.new_tab)

        self.playlists_treeview = self.playlists.get_treeview()
        self.playlists_selection = self.playlists.get_selection()

        playlistsactions = [
            ('savemenu', None, _('_New Playlist...'), '<Ctrl><Shift>s', None,
             self.playlists.on_playlist_save),
            ('renamemenu', None, _('_Rename...'), None, None,
             self.playlists.on_playlist_rename),
            ]

        # Main app:
        self.UIManager = Gtk.UIManager()
        actionGroup = Gtk.ActionGroup('Actions')
        actionGroup.add_actions(actions)
        actionGroup.add_actions(keyactions)
        actionGroup.add_actions(tabactions)
        actionGroup.add_actions(currentactions)
        actionGroup.add_actions(libraryactions)
        actionGroup.add_actions(streamsactions)
        actionGroup.add_actions(playlistsactions)
        actionGroup.add_toggle_actions(toggle_actions)
        actionGroup.add_toggle_actions(toggle_tabactions)
        self.UIManager.insert_action_group(actionGroup, 0)
        self.UIManager.add_ui_from_string(uiDescription)
        self.populate_profiles_for_menu()
        self.window.add_accel_group(self.UIManager.get_accel_group())
        self.mainmenu = self.UIManager.get_widget('/mainmenu')
        self.randommenu = self.UIManager.get_widget('/mainmenu/randommenu')
        self.consumemenu = self.UIManager.get_widget('/mainmenu/consumemenu')
        self.repeatmenu = self.UIManager.get_widget('/mainmenu/repeatmenu')
        self.imagemenu = self.UIManager.get_widget('/imagemenu')
        self.traymenu = self.UIManager.get_widget('/traymenu')
        self.librarymenu = self.UIManager.get_widget('/librarymenu')
        self.library.set_librarymenu(self.librarymenu)
        self.notebookmenu = self.UIManager.get_widget('/notebookmenu')
        mainvbox = self.builder.get_object('main_v_box')
        tophbox = self.builder.get_object('top_h_box')

        # Autostart plugins
        for plugin in pluginsystem.get_info():
            if plugin.name in self.config.autostart_plugins:
                pluginsystem.set_enabled(plugin, True)

        # New plugins
        for plugin in pluginsystem.get_info():
            if plugin.name not in self.config.known_plugins:
                self.config.known_plugins.append(plugin.name)
                if plugin.name in consts.DEFAULT_PLUGINS:
                    self.logger.info(
                        _("Enabling new plug-in %s..." % plugin.name))
                    pluginsystem.set_enabled(plugin, True)
                else:
                    self.logger.info(_("Found new plug-in %s." % plugin.name))

        self.tray_icon = tray.TrayIcon(self.window, self.traymenu, self.traytips)

        self.albumimage = self.artwork.get_albumimage()

        self.imageeventbox = self.builder.get_object('image_event_box')
        self.imageeventbox.add(self.albumimage)
        self.imageeventbox.drag_dest_set(Gtk.DestDefaults.HIGHLIGHT |
                                         Gtk.DestDefaults.DROP,
                                         [Gtk.TargetEntry.new("text/uri-list", 0, 80),
                                          Gtk.TargetEntry.new("text/plain", 0, 80)],
                                         Gdk.DragAction.DEFAULT)
        if not self.config.show_covers:
            ui.hide(self.imageeventbox)
        topvbox = self.builder.get_object('top_v_box')
        toptophbox = self.builder.get_object('toptop_h_box')
        self.prevbutton = self.builder.get_object('prev_button')
        self.ppbutton = self.builder.get_object('playpause_button')
        self.stopbutton = self.builder.get_object('stop_button')
        self.nextbutton = self.builder.get_object('next_button')
        for mediabutton in (self.prevbutton, self.ppbutton, self.stopbutton,
                            self.nextbutton):
            if not self.config.show_playback:
                ui.hide(mediabutton)
        self.progressbox = self.builder.get_object('progress_box')
        self.progressbar = self.builder.get_object('progress_bar')

        self.progresseventbox = self.builder.get_object('progress_event_box')
        if not self.config.show_progress:
            ui.hide(self.progressbox)
        self.volumebutton = self.builder.get_object('volume_button')
        if not self.config.show_playback:
            ui.hide(self.volumebutton)
        self.expander = self.builder.get_object('expander')
        self.expander.set_expanded(self.config.expanded)
        self.cursonglabel1 = self.builder.get_object('current_label_1')
        self.cursonglabel2 = self.builder.get_object('current_label_2')
        expanderbox = self.builder.get_object('expander_label_widget')
        self.expander.set_label_widget(expanderbox)
        self.statusbar = self.builder.get_object('main_statusbar')
        if not self.config.show_statusbar or not self.config.expanded:
            ui.hide(self.statusbar)
        if self.window_owner:
            self.window.move(self.config.x, self.config.y)
            self.window.set_size_request(270, -1)
        if not self.config.expanded:
            ui.hide(self.notebook)
            self.cursonglabel1.set_markup('<big><b>%s</b></big>' %
                                          (_('Stopped'),))
            self.cursonglabel2.set_markup('<small>%s</small>' % (_(('Click to'
                                                                   'expand'))))
            if self.window_owner:
                self.window.set_default_size(self.config.w, 1)
        else:
            self.cursonglabel1.set_markup('<big><b>%s</b></big>' % \
                                          (_('Stopped')))

            self.cursonglabel2.set_markup('<small>%s</small>' % (_(('Click to'
                                                                 'collapse'))))

            if self.window_owner:
                self.window.set_default_size(self.config.w, self.config.h)
        self.expander.set_tooltip_text(self.cursonglabel1.get_text())
        if not self.conn:
            self.progressbar.set_text(_('Not Connected'))
        elif not self.status:
            self.progressbar.set_text(_('No Read Permission'))

        # Update tab positions: XXX move to self.new_tab
        self.notebook.reorder_child(self.current.get_widgets(),
                                    self.config.current_tab_pos)
        self.notebook.reorder_child(self.library.get_widgets(),
                                    self.config.library_tab_pos)
        self.notebook.reorder_child(self.playlists.get_widgets(),
                                    self.config.playlists_tab_pos)
        self.notebook.reorder_child(self.streams.get_widgets(),
                                    self.config.streams_tab_pos)
        self.notebook.reorder_child(self.info.get_widgets(),
                                    self.config.info_tab_pos)
        self.last_tab = self.notebook_get_tab_text(self.notebook, 0)

        # Song notification window:
        outtertipbox = Gtk.VBox()
        tipbox = Gtk.HBox()

        self.trayalbumeventbox, self.trayalbumimage2 = \
                self.artwork.get_trayalbum()

        hiddenlbl = ui.label(w=2, h=-1)
        tipbox.pack_start(hiddenlbl, False, False, 0)
        tipbox.pack_start(self.trayalbumeventbox, False, False, 0)

        tipbox.pack_start(self.trayalbumimage2, False, False, 0)
        if not self.config.show_covers:
            ui.hide(self.trayalbumeventbox)
            ui.hide(self.trayalbumimage2)
        innerbox = Gtk.VBox()
        self.traycursonglabel1 = ui.label(markup=_("Playlist"), y=1)
        self.traycursonglabel2 = ui.label(markup=_("Playlist"), y=0)
        label1 = ui.label(markup='<span size="10"> </span>')
        innerbox.pack_start(label1, True, True, 0)
        innerbox.pack_start(self.traycursonglabel1, True, True, 0)
        innerbox.pack_start(self.traycursonglabel2, True, True, 0)

        self.trayprogressbar = Gtk.ProgressBar()
        self.trayprogressbar.set_pulse_step(0.05)
        self.trayprogressbar.set_ellipsize(Pango.EllipsizeMode.NONE)
        self.trayprogressbar.set_show_text(True)

        label2 = ui.label(markup='<span size="10"> </span>')
        innerbox.pack_start(label2, True, True, 0)
        innerbox.pack_start(self.trayprogressbar, False, False, 0)
        if not self.config.show_progress:
            ui.hide(self.trayprogressbar)
        label3 = ui.label(markup='<span size="10"> </span>')
        innerbox.pack_start(label3, True, True, 0)
        tipbox.pack_start(innerbox, True, True, 6)
        outtertipbox.pack_start(tipbox, False, False, 2)
        outtertipbox.show_all()
        self.traytips.add_widget(outtertipbox)
        self.tooltip_set_window_width()

        # Fullscreen cover art window
        self.fullscreencoverart = Gtk.Window()
        self.fullscreencoverart.set_title(_("Cover Art"))
        self.fullscreencoverart.set_decorated(True)
        self.fullscreencoverart.fullscreen()
        bgcolor = Gdk.RGBA()
        bgcolor.parse("black")
        self.fullscreencoverart\
            .override_background_color(Gtk.StateFlags.NORMAL, bgcolor)
        self.fullscreencoverart.add_accel_group(
            self.UIManager.get_accel_group())
        fscavbox = Gtk.VBox()
        fscahbox = Gtk.HBox()
        self.fullscreenalbumimage = self.artwork.get_fullscreenalbumimage()
        fscalbl, fscalbl2 = self.artwork.get_fullscreenalbumlabels()
        fscahbox.pack_start(self.fullscreenalbumimage, True, False, 0)
        fscavbox.pack_start(ui.label(), True, False, 0)
        fscavbox.pack_start(fscahbox, False, False, 12)
        fscavbox.pack_start(fscalbl, False, False, 5)
        fscavbox.pack_start(fscalbl2, False, False, 5)
        fscavbox.pack_start(ui.label(), True, False, 0)
        if not self.config.show_covers:
            ui.hide(self.fullscreenalbumimage)
        self.fullscreencoverart.add(fscavbox)

        # Connect to signals
        self.window.add_events(Gdk.EventMask.BUTTON_PRESS_MASK)
        self.traytips.add_events(Gdk.EventMask.BUTTON_PRESS_MASK)
        self.traytips.connect('button_press_event', self.on_traytips_press)
        self.window.connect('delete_event', self.on_delete_event)
        self.window.connect('configure_event', self.on_window_configure)
        self.window.connect('key-press-event', self.on_topwindow_keypress)
        self.imageeventbox.connect('button_press_event',
                                   self.on_image_activate)
        self.imageeventbox.connect('drag_motion', self.on_image_motion_cb)
        self.imageeventbox.connect('drag_data_received', self.on_image_drop_cb)
        self.ppbutton.connect('clicked', self.mpd_pp)
        self.stopbutton.connect('clicked', self.mpd_stop)
        self.prevbutton.connect('clicked', self.mpd_prev)
        self.nextbutton.connect('clicked', self.mpd_next)
        self.progresseventbox.connect('button_press_event',
                                      self.on_progressbar_press)
        self.progresseventbox.connect('scroll_event',
                                      self.on_progressbar_scroll)
        self.volumebutton.connect('value-changed', self.on_volume_change)
        self.expander.connect('activate', self.on_expander_activate)
        self.randommenu.connect('toggled', self.on_random_clicked)
        self.repeatmenu.connect('toggled', self.on_repeat_clicked)
        self.cursonglabel1.connect('notify::label', self.on_currsong_notify)
        self.progressbar.connect('notify::fraction',
                                 self.on_progressbar_notify_fraction)
        self.progressbar.connect('notify::text',
                                 self.on_progressbar_notify_text)
        self.mainwinhandler = self.window.connect('button_press_event',
                                                  self.on_window_click)
        self.notebook.connect('size-allocate', self.on_notebook_resize)
        self.notebook.connect('switch-page', self.on_notebook_page_change)

        self.fullscreencoverart.add_events(Gdk.EventMask.BUTTON_PRESS_MASK)
        self.fullscreencoverart.connect("button-press-event",
                                        self.fullscreen_cover_art_close, False)
        self.fullscreencoverart.connect("key-press-event",
                                        self.fullscreen_cover_art_close, True)
        for treeview in [self.current_treeview, self.library_treeview,
                         self.playlists_treeview, self.streams_treeview]:
            treeview.connect('popup_menu', self.on_menu_popup)
        for treeviewsel in [self.current_selection, self.library_selection,
                            self.playlists_selection, self.streams_selection]:
            treeviewsel.connect('changed', self.on_treeview_selection_changed)
        for widget in [self.ppbutton, self.prevbutton, self.stopbutton,
                       self.nextbutton, self.progresseventbox, self.expander]:
            widget.connect('button_press_event', self.menu_popup)

        self.systemtray_initialize()

        # This will ensure that "Not connected" is shown in the systray tooltip
        if not self.conn:
            self.update_cursong()

        # Ensure that the systemtray icon is added here. This is really only
        # important if we're starting in hidden (minimized-to-tray) mode:
        if self.window_owner and self.config.withdrawn:
            while Gtk.events_pending():
                Gtk.main_iteration()

        dbus.init_gnome_mediakeys(self.mpd_pp, self.mpd_stop, self.mpd_prev,
                                  self.mpd_next)

        # XXX find new multimedia key library here, in case we don't have gnome!
        #if not dbus.using_gnome_mediakeys():
        #    pass

        # Set up current view
        self.currentdata = self.current.get_model()

        # Initialize playlist data and widget
        self.playlistsdata = self.playlists.get_model()

        # Initialize streams data and widget
        self.streamsdata = self.streams.get_model()

        # Initialize library data and widget
        self.librarydata = self.library.get_model()
        self.artwork.library_artwork_init(self.librarydata,
                                          consts.LIB_COVER_SIZE)

        if self.window_owner:
            icon = self.window.render_icon('sonata', Gtk.IconSize.DIALOG)
            self.window.set_icon(icon)

        self.streams.populate()

        self.iterate_now()
        if self.window_owner:
            if self.config.withdrawn:
                if self.tray_icon.is_visible():
                    ui.hide(self.window)
        self.window.show_all()

        # Ensure that button images are displayed despite GTK+ theme
        self.window.get_settings().set_property("gtk-button-images", True)

        if self.config.update_on_start:
            self.on_updatedb(None)

        self.notebook.set_no_show_all(False)
        self.window.set_no_show_all(False)

        if show_prefs:
            self.on_prefs(None)

        self.config.initial_run = False

        # Ensure that sonata is loaded before we display the notif window
        self.sonata_loaded = True
        self.on_currsong_notify()
        self.current.center_song_in_list()

        gc.disable()

        GObject.idle_add(self.header_save_column_widths)

        pluginsystem.notify_of('tab_construct',
                       self.on_enable_tab,
                       self.on_disable_tab)

    ### Tab system:

    def on_enable_tab(self, _plugin, tab):
        self.plugintabs[tab] = self.add_tab(*tab())

    def on_disable_tab(self, _plugin, tab):
        self.notebook.remove(self.plugintabs.pop(tab))

    def add_tab(self, page, label_widget, text, focus):
        label_widget.show_all()
        label_widget.connect("button_press_event", self.on_tab_click)

        self.notebook.append_page(page, label_widget)
        if (text in self.tabname2id and
            not getattr(self.config,
                self.tabname2id[text] + '_tab_visible')):
            ui.hide(page)

        self.notebook.set_tab_reorderable(page, True)
        if self.config.tabs_expanded:
            self.notebook.set_tab_label_packing(page, True, True,
                                                Gtk.PACK_START)

        self.tabname2tab[text] = page
        self.tabname2focus[text] = focus

    def new_tab(self, page, stock, text, focus):
        # create the "ear" of the tab:
        hbox = Gtk.HBox()
        hbox.pack_start(ui.image(stock=stock), False, False, 2)
        hbox.pack_start(ui.label(text=text), False, False, 2)
        evbox = ui.eventbox(add=hbox)
        evbox.show_all()

        evbox.connect("button_press_event", self.on_tab_click)

        # create the actual tab:
        self.notebook.append_page(page, evbox)

        if (text in self.tabname2id and
            not getattr(self.config,
                self.tabname2id[text] + '_tab_visible')):
            ui.hide(page)

        self.notebook.set_tab_reorderable(page, True)
        if self.config.tabs_expanded:
            self.notebook.set_tab_label_packing(page, True, True,
                                                Gtk.PACK_START)

        self.tabname2tab[text] = page
        self.tabname2focus[text] = focus

        return page

    def connected(self):
        ### "Model, logic":
        return self.conn

    def status_is_play_or_pause(self):
        return (self.conn and self.status and
            self.status.get('state', None) in ['play', 'pause'])

    def get_playing_song(self):
        if self.status_is_play_or_pause() and self.songinfo:
            return self.songinfo
        return None

    def playing_song_change(self):
        self.artwork.artwork_update()
        for _plugin, cb in pluginsystem.get('playing_song_observers'):
            cb(self.get_playing_song())

    def get_current_song_text(self):
        return (self.cursonglabel1.get_text(),
            self.cursonglabel2.get_text())

    def set_allow_art_search(self):
        self.allow_art_search = True

    def gnome_session_management(self):
        ### XXX The rest:
        try:
            import gnome
            import gnome.ui
            # Code thanks to quodlibet:

            # XXX gnome.init sets process name, locale...
            gnome.init("sonata", version)

            misc.setlocale()

            client = gnome.ui.master_client()
            client.set_restart_style(gnome.ui.RESTART_IF_RUNNING)
            command = os.path.normpath(os.path.join(os.getcwd(), sys.argv[0]))
            try:
                client.set_restart_command([command] + sys.argv[1:])
            except TypeError:
                # Fedora systems have a broken gnome-python wrapper for
                # this function.
                # http://www.sacredchao.net/quodlibet/ticket/591
                # http://trac.gajim.org/ticket/929
                client.set_restart_command(len(sys.argv),
                                           [command] + sys.argv[1:])
            client.connect('die', Gtk.main_quit)
        except:
            pass

    def populate_profiles_for_menu(self):
        host, port, _password = misc.mpd_env_vars()
        if self.merge_id:
            self.UIManager.remove_ui(self.merge_id)
        if self.actionGroupProfiles:
            self.UIManager.remove_action_group(self.actionGroupProfiles)
        self.actionGroupProfiles = Gtk.ActionGroup('MPDProfiles')
        self.UIManager.ensure_update()

        profile_names = [_("MPD_HOST/PORT")] if host \
                or port else self.config.profile_names

        actions = [
            (str(i),
             None,
             "[%d] %s" % (i + 1, ui.quote_label(name)),
             None,
             None,
             i)
            for i, name in enumerate(profile_names)]
        actions.append((
            'disconnect',
            Gtk.STOCK_DISCONNECT,
            _('Disconnect'),
            None,
            None,
            len(self.config.profile_names)))

        active_radio = 0 if host or port else self.config.profile_num
        if not self.conn:
            active_radio = len(self.config.profile_names)
        self.actionGroupProfiles.add_radio_actions(actions, active_radio,
                                                   self.on_profiles_click)
        uiDescription = """
            <ui>
              <popup name="mainmenu">
                  <menu action="profilesmenu">
            """
        uiDescription += "".join(
            '<menuitem action=\"%s\" position="top"/>' % action[0]
            for action in reversed(actions))
        uiDescription += """</menu></popup></ui>"""
        self.merge_id = self.UIManager.add_ui_from_string(uiDescription)
        self.UIManager.insert_action_group(self.actionGroupProfiles, 0)
        self.UIManager.get_widget('/hidden').set_property('visible', False)

    def on_profiles_click(self, _radioaction, profile):
        if self.skip_on_profiles_click:
            return
        if profile.get_name() == 'disconnect':
            self.on_disconnectkey_pressed(None)
        else:
            # Clear sonata before we try to connect:
            self.mpd_disconnect()
            self.iterate_now()
            # Now connect to new profile:
            self.config.profile_num = profile.get_current_value()
            self.on_connectkey_pressed(None)

    def mpd_connect(self, blocking=False, force=False):
        if blocking:
            self._mpd_connect(blocking, force)
        else:
            thread = threading.Thread(target=self._mpd_connect,
                                      args=(blocking, force))
            thread.daemon = True
            thread.start()

    def _mpd_connect(self, _blocking, force):
        if self.trying_connection:
            return
        self.trying_connection = True
        if self.user_connect or force:
            host, port, password = misc.mpd_env_vars()
            if not host:
                host = self.config.host[self.config.profile_num]
            if not port:
                port = self.config.port[self.config.profile_num]
            if not password:
                password = self.config.password[self.config.profile_num]
            self.mpd.connect(host, port)
            if len(password) > 0:
                self.mpd.password(password)
            test = self.mpd.status()
            if test:
                self.conn = True
            else:
                self.conn = False
        else:
            self.conn = False
        if not self.conn:
            self.status = None
            self.songinfo = None
            if self.artwork is not None:
                self.artwork.update_songinfo(self.songinfo)

            self.iterate_time = self.iterate_time_when_disconnected_or_stopped
        self.trying_connection = False

    def mpd_disconnect(self):
        if self.conn:
            self.mpd.close()
            self.mpd.disconnect()
            self.conn = False

    def on_connectkey_pressed(self, _event=None):
        self.user_connect = True
        # Update selected radio button in menu:
        self.skip_on_profiles_click = True
        host, port, _password = misc.mpd_env_vars()
        index = str(0 if host or port else self.config.profile_num)
        self.actionGroupProfiles.get_action(index).activate()
        self.skip_on_profiles_click = False
        # Connect:
        self.mpd_connect(force=True)
        self.iterate_now()

    def on_disconnectkey_pressed(self, _event):
        self.user_connect = False
        # Update selected radio button in menu:
        self.skip_on_profiles_click = True
        self.actionGroupProfiles.get_action('disconnect').activate()
        self.skip_on_profiles_click = False
        # Disconnect:
        self.mpd_disconnect()

    def update_status(self):
        try:
            if not self.conn:
                self.mpd_connect()
            if self.conn:
                self.iterate_time = self.iterate_time_when_connected
                self.status = self.mpd.status()
                if self.status:
                    if self.status['state'] == 'stop':
                        self.iterate_time = \
                                self.iterate_time_when_disconnected_or_stopped
                    self.songinfo = self.mpd.currentsong()
                    self.artwork.update_songinfo(self.songinfo)
                    if not self.last_repeat \
                       or self.last_repeat != self.status['repeat']:
                        self.repeatmenu.set_active(
                            self.status['repeat'] == '1')
                    if not self.last_random \
                       or self.last_random != self.status['random']:
                        self.randommenu.set_active(
                            self.status['random'] == '1')
                    if not self.last_consume or self.last_consume != self.status['consume']:
                        self.consumemenu.set_active(self.status['consume'] == '1')
                    if self.status['xfade'] == '0':
                        self.config.xfade_enabled = False
                    else:
                        self.config.xfade_enabled = True
                        self.config.xfade = int(self.status['xfade'])
                        if self.config.xfade > 30:
                            self.config.xfade = 30
                    self.last_repeat = self.status['repeat']
                    self.last_random = self.status['random']
                    self.last_consume = self.status['consume']
                    return
        except:
            pass
        self.prevstatus = self.status
        self.prevsonginfo = self.songinfo
        self.conn = False
        self.status = None
        self.songinfo = None
        self.artwork.update_songinfo(self.songinfo)

    def iterate(self):
        self.update_status()
        self.info_update(False)

        # XXX: this is subject to race condition, since self.conn can be
        # changed in another thread:
        # 1. self.conn == self.prevconn (stable state)
        # 2. This if is tested and self.handle_change_conn is not called
        # 3. The connection thread updates self.conn
        # 4. self.prevconn = self.conn and we never get into the connected
        # state (or maybe throught another way, but well).
        if self.conn != self.prevconn:
            self.handle_change_conn()
        if self.status != self.prevstatus:
            self.handle_change_status()
        if self.songinfo != self.prevsonginfo:
            self.handle_change_song()

        self.prevconn = self.conn
        self.prevstatus = self.status
        self.prevsonginfo = self.songinfo

        # Repeat ad infitum..
        self.iterate_handler = GObject.timeout_add(self.iterate_time,
                                                   self.iterate)

        if self.config.show_trayicon:
            if self.tray_icon.is_available() and \
               not self.tray_icon.is_visible():
                # Systemtray appears, add icon
                self.systemtray_initialize()
            elif not self.tray_icon.is_available() and self.config.withdrawn:
                # Systemtray gone, unwithdraw app
                self.withdraw_app_undo()

        if self.call_gc_collect:
            gc.collect()
            self.call_gc_collect = False

    def schedule_gc_collect(self):
        self.call_gc_collect = True

    def iterate_stop(self):
        try:
            GObject.source_remove(self.iterate_handler)
        except:
            pass

    def iterate_now(self):
        # Since self.iterate_time_when_connected has been
        # slowed down to 500ms, we'll call self.iterate_now()
        # whenever the user performs an action that requires
        # updating the client
        self.iterate_stop()
        self.iterate()

    def on_topwindow_keypress(self, _widget, event):
        shortcut = Gtk.accelerator_name(event.keyval, event.get_state())
        shortcut = shortcut.replace("<Mod2>", "")
        # These shortcuts were moved here so that they don't interfere with
        # searching the library
        if shortcut == 'BackSpace' and self.current_tab == self.TAB_LIBRARY:
            return self.library.library_browse_parent(None)
        elif shortcut == 'Escape':
            if self.current_tab == self.TAB_LIBRARY \
               and self.library.search_visible():
                self.library.on_search_end(None)
            elif self.current_tab == self.TAB_CURRENT \
                    and self.current.filterbox_visible:
                self.current.searchfilter_toggle(None)
            elif self.config.minimize_to_systray and \
                    self.tray_icon.is_visible():
                self.withdraw_app()
            return
        elif shortcut == 'Delete':
            self.on_remove(None)
        if self.current_tab == self.TAB_CURRENT:
            if event.get_state() & (Gdk.ModifierType.CONTROL_MASK | Gdk.ModifierType.MOD1_MASK):
                return

            # XXX this isn't the right thing with GTK input methods:
            text = chr(Gdk.keyval_to_unicode(event.keyval))

            # We only want to toggle open the filterbar if the key press
            # is actual text! This will ensure that we skip, e.g., F5, Alt,
            # Ctrl, ...
            if text != "\x00" and text.strip():
                if not self.current.filterbox_visible:
                    if text != "/":
                        self.current.searchfilter_toggle(None, text)
                    else:
                        self.current.searchfilter_toggle(None)

    def settings_load(self):
        self.config.settings_load_real()

    def settings_save(self):
        self.header_save_column_widths()

        self.config.current_tab_pos = self.notebook_get_tab_num(
            self.notebook, self.TAB_CURRENT)
        self.config.library_tab_pos = self.notebook_get_tab_num(
            self.notebook, self.TAB_LIBRARY)
        self.config.playlists_tab_pos = self.notebook_get_tab_num(
            self.notebook, self.TAB_PLAYLISTS)
        self.config.streams_tab_pos = self.notebook_get_tab_num(
            self.notebook, self.TAB_STREAMS)
        self.config.info_tab_pos = self.notebook_get_tab_num(self.notebook,
                                                             self.TAB_INFO)

        autostart_plugins = []
        for plugin in pluginsystem.plugin_infos:
            if plugin._enabled:
                autostart_plugins.append(plugin.name)
        self.config.autostart_plugins = autostart_plugins

        self.config.settings_save_real()

    def handle_change_conn(self):
        if not self.conn:
            for mediabutton in (self.ppbutton, self.stopbutton,
                                self.prevbutton, self.nextbutton,
                                self.volumebutton):
                mediabutton.set_property('sensitive', False)
            self.currentdata.clear()
            if self.current_treeview.get_model():
                self.current_treeview.get_model().clear()
            self.tray_icon.update_icon(self.path_to_icon('sonata_disconnect.png'))
            self.info_update(True)
            if self.current.filterbox_visible:
                GObject.idle_add(self.current.searchfilter_toggle, None)
            if self.library.search_visible():
                self.library.on_search_end(None)
            self.handle_change_song()
            self.handle_change_status()
        else:
            for mediabutton in (self.ppbutton, self.stopbutton,
                                self.prevbutton, self.nextbutton,
                                self.volumebutton):
                mediabutton.set_property('sensitive', True)
            if self.sonata_loaded:
                self.library.library_browse(root=SongRecord(path="/"))
            self.playlists.populate()
            self.streams.populate()
            self.on_notebook_page_change(self.notebook, 0,
                                         self.notebook.get_current_page())

    def info_update(self, update_all):
        playing_or_paused = self.status_is_play_or_pause()
        newbitrate = None
        if self.status:
            newbitrate = self.status.get('bitrate', '')
        if newbitrate:
            newbitrate += " kbps"
        self.info.update(playing_or_paused, newbitrate, self.songinfo,
                 update_all)

    def on_treeview_selection_changed(self, treeselection):
        self.update_menu_visibility()
        if treeselection == self.current.get_selection():
            # User previously clicked inside group of selected rows, re-select
            # rows so it doesn't look like anything changed:
            if self.current.sel_rows:
                for row in self.current.sel_rows:
                    treeselection.select_path(row)
        # Update lib artwork
        self.library.on_library_scrolled(None, None)

    def on_library_button_press(self, widget, event):
        if self.on_button_press(widget, event, False):
            return True

    def on_current_button_press(self, widget, event):
        if self.on_button_press(widget, event, True):
            return True

    def on_playlists_button_press(self, widget, event):
        if self.on_button_press(widget, event, False):
            return True

    def on_streams_button_press(self, widget, event):
        if self.on_button_press(widget, event, False):
            return True

    def on_button_press(self, widget, event, widget_is_current):
        ctrl_press = (event.get_state() & Gdk.ModifierType.CONTROL_MASK)
        self.current.sel_rows = None
        if event.button == 1 and widget_is_current and not ctrl_press:
            # If the user clicked inside a group of rows that were already
            # selected, we need to retain the selected rows in case the user
            # wants to DND the group of rows. If they release the mouse without
            # first moving it, then we revert to the single selected row.
            # This is similar to the behavior found in thunar.
            try:
                path, _col, _x, _y = widget.get_path_at_pos(int(event.x),
                                                            int(event.y))
                if widget.get_selection().path_is_selected(path):
                    self.current.sel_rows = \
                            widget.get_selection().get_selected_rows()[1]
            except:
                pass
        elif event.button == 3:
            self.update_menu_visibility()
            # Calling the popup in idle_add is important. It allows the menu
            # items to have been shown/hidden before the menu is popped up.
            # Otherwise, if the menu pops up too quickly, it can result in
            # automatically clicking menu items for the user!
            GObject.idle_add(self.mainmenu.popup, None, None, None,
                             None, event.button, event.time)
            # Don't change the selection for a right-click. This
            # will allow the user to select multiple rows and then
            # right-click (instead of right-clicking and having
            # the current selection change to the current row)
            if widget.get_selection().count_selected_rows() > 1:
                return True

    def on_add_item_play(self, widget):
        self.on_add_item(widget, True)

    def on_add_item(self, _widget, play_after=False):
        if self.conn:
            if play_after and self.status:
                playid = self.status['playlistlength']
            if self.current_tab == self.TAB_LIBRARY:
                items = self.library.get_path_child_filenames(True)
                self.mpd.command_list_ok_begin()
                for item in items:
                    self.mpd.add(item)
                self.mpd.command_list_end()
            elif self.current_tab == self.TAB_PLAYLISTS:
                model, selected = self.playlists_selection.get_selected_rows()
                for path in selected:
                    self.mpd.load(
                              misc.unescape_html(
                                  model.get_value(model.get_iter(path), 1)))
            elif self.current_tab == self.TAB_STREAMS:
                model, selected = self.streams_selection.get_selected_rows()
                for path in selected:
                    item = model.get_value(model.get_iter(path), 2)
                    self.stream_parse_and_add(item)
            self.iterate_now()
            if play_after:
                if self.status['random'] == '1':
                    # If we are in random mode, we want to play a random song
                    # instead:
                    self.mpd.play()
                else:
                    self.mpd.play(int(playid))

    def add_selected_to_playlist(self, plname):
        if self.current_tab == self.TAB_LIBRARY:
            songs = self.library.get_path_child_filenames(True)
        elif self.current_tab == self.TAB_CURRENT:
            songs = self.current.get_selected_filenames(0)
        else:
            raise Exception("This tab doesn't support playlists")

        self.mpd.command_list_ok_begin()
        for song in songs:
            self.mpd.playlistadd(plname, song)
        self.mpd.command_list_end()

    def stream_parse_and_add(self, item):
        # We need to do different things depending on if this is
        # a normal stream, pls, m3u, etc..
        # Note that we will only download the first 4000 bytes
        while Gtk.events_pending():
            Gtk.main_iteration()
        f = None
        try:
            request = urllib.request.Request(item)
            opener = urllib.request.build_opener()
            f = opener.open(request).read(4000)
        except:
            try:
                request = urllib.request.Request("http://" + item)
                opener = urllib.request.build_opener()
                f = opener.open(request).read(4000)
            except:
                try:
                    request = urllib.request.Request("file://" + item)
                    opener = urllib.request.build_opener()
                    f = opener.open(request).read(4000)
                except:
                    pass
        while Gtk.events_pending():
            Gtk.main_iteration()
        if f:
            if misc.is_binary(f):
                # Binary file, just add it:
                self.mpd.add(item)
            else:
                if "[playlist]" in f:
                    # pls:
                    self.stream_parse_pls(f)
                elif "#EXTM3U" in f:
                    # extended m3u:
                    self.stream_parse_m3u(f)
                elif "http://" in f:
                    # m3u or generic list:
                    self.stream_parse_m3u(f)
                else:
                    # Something else..
                    self.mpd.add(item)
        else:
            # Hopefully just a regular stream, try to add it:
            self.mpd.add(item)

    def stream_parse_pls(self, f):
        lines = f.split("\n")
        for line in lines:
            line = line.replace('\r', '')
            delim = line.find("=") + 1
            if delim > 0:
                line = line[delim:]
                if len(line) > 7 and line[0:7] == 'http://':
                    self.mpd.add(line)
                elif len(line) > 6 and line[0:6] == 'ftp://':
                    self.mpd.add(line)

    def stream_parse_m3u(self, f):
        lines = f.split("\n")
        for line in lines:
            line = line.replace('\r', '')
            if len(line) > 7 and line[0:7] == 'http://':
                self.mpd.add(line)
            elif len(line) > 6 and line[0:6] == 'ftp://':
                self.mpd.add(line)

    def on_replace_item_play(self, widget):
        self.on_replace_item(widget, True)

    def on_replace_item(self, widget, play_after=False):
        if self.status and self.status['state'] == 'play':
            play_after = True
        # Only clear if an item is selected:
        if self.current_tab == self.TAB_LIBRARY:
            num_selected = self.library_selection.count_selected_rows()
        elif self.current_tab == self.TAB_PLAYLISTS:
            num_selected = self.playlists_selection.count_selected_rows()
        elif self.current_tab == self.TAB_STREAMS:
            num_selected = self.streams_selection.count_selected_rows()
        else:
            return
        if num_selected == 0:
            return
        self.mpd_clear(None)
        self.on_add_item(widget, play_after)
        self.iterate_now()

    def menu_position(self, _menu):
        if self.config.expanded:
            _x, y, width, _height = self.current_treeview.get_allocation()
            # Find first selected visible row and popup the menu
            # from there
            if self.current_tab == self.TAB_CURRENT:
                widget = self.current_treeview
                column = self.current.columns[0]
            elif self.current_tab == self.TAB_LIBRARY:
                widget = self.library_treeview
                column = self.library.librarycolumn
            elif self.current_tab == self.TAB_PLAYLISTS:
                widget = self.playlists_treeview
                column = self.playlists.playlistscolumn
            elif self.current_tab == self.TAB_STREAMS:
                widget = self.streams_treeview
                column = self.streams.streamscolumn
            rows = widget.get_selection().get_selected_rows()[1]
            visible_rect = widget.get_visible_rect()
            row_y = 0
            for row in rows:
                row_rect = widget.get_background_area(row, column)
                if row_rect.y + row_rect.height <= visible_rect.height \
                   and row_rect.y >= 0:
                    row_y = row_rect.y + 30
                    break
            return (self.config.x + width - 150, self.config.y + y + row_y,
                    True)
        else:
            return (self.config.x + 250, self.config.y + 80, True)

    def handle_change_status(self):
        # Called when one of the following items are changed:
        #  1. Current playlist (song added, removed, etc)
        #  2. Repeat/random/xfade/volume
        #  3. Currently selected song in playlist
        #  4. Status (playing/paused/stopped)
        if self.status is None:
            # clean up and bail out
            self.update_progressbar()
            self.update_cursong()
            self.update_wintitle()
            self.playing_song_change()
            self.update_statusbar()
            if not self.conn:
                self.librarydata.clear()
                self.playlistsdata.clear()
                self.streamsdata.clear()
            return

        # Display current playlist
        if self.prevstatus is None \
           or self.prevstatus['playlist'] != self.status['playlist']:
            prevstatus_playlist = None
            if self.prevstatus:
                prevstatus_playlist = self.prevstatus['playlist']
            self.current.current_update(prevstatus_playlist,
                                        self.status['playlistlength'])

        # Update progress frequently if we're playing
        if self.status_is_play_or_pause():
            self.update_progressbar()

        # If elapsed time is shown in the window title, we need to update
        # more often:
        if "%E" in self.config.titleformat:
            self.update_wintitle()

        # If state changes
        if self.prevstatus is None \
           or self.prevstatus['state'] != self.status['state']:

            self.album_get_artist()

            # Update progressbar if the state changes too
            self.update_progressbar()
            self.update_cursong()
            self.update_wintitle()
            self.info_update(True)
            if self.status['state'] == 'stop':
                self.ppbutton.set_image(ui.image(
                    stock=Gtk.STOCK_MEDIA_PLAY,
                    stocksize=Gtk.IconSize.BUTTON))
                child = self.ppbutton.get_child().get_child().get_children()
                child[1].set_text('')
                self.UIManager.get_widget('/traymenu/playmenu').show()
                self.UIManager.get_widget('/traymenu/pausemenu').hide()
                self.tray_icon.update_icon(self.path_to_icon('sonata.png'))
            elif self.status['state'] == 'pause':
                self.ppbutton.set_image(ui.image(
                    stock=Gtk.STOCK_MEDIA_PLAY,
                    stocksize=Gtk.IconSize.BUTTON))
                self.UIManager.get_widget('/traymenu/playmenu').show()
                self.UIManager.get_widget('/traymenu/pausemenu').hide()
                self.tray_icon.update_icon(self.path_to_icon('sonata_pause.png'))
            elif self.status['state'] == 'play':
                self.ppbutton.set_image(ui.image(
                    stock=Gtk.STOCK_MEDIA_PAUSE,
                    stocksize=Gtk.IconSize.BUTTON))
                self.UIManager.get_widget('/traymenu/playmenu').hide()
                self.UIManager.get_widget('/traymenu/pausemenu').show()
                if self.prevstatus != None:
                    if self.prevstatus['state'] == 'pause':
                        # Forces the notification to popup if specified
                        self.on_currsong_notify()
                self.tray_icon.update_icon(self.path_to_icon('sonata_play.png'))

            self.playing_song_change()
            if self.status_is_play_or_pause():
                self.current.center_song_in_list()

        if self.prevstatus is None \
           or self.status['volume'] != self.prevstatus['volume']:
            self.volumebutton.set_value(int(self.status['volume']))

        if self.conn:
            if mpdh.mpd_is_updating(self.status):
                # MPD library is being updated
                self.update_statusbar(True)
            elif self.prevstatus is None \
                    or mpdh.mpd_is_updating(self.prevstatus) \
                    != mpdh.mpd_is_updating(self.status):
                if not mpdh.mpd_is_updating(self.status):
                    # Done updating, refresh interface
                    self.mpd_updated_db()
            elif self.mpd_update_queued:
                # If the update happens too quickly, we won't catch it in
                # our polling. So let's force an update of the interface:
                self.mpd_updated_db()
        self.mpd_update_queued = False

        if self.config.as_enabled:
            if self.prevstatus:
                prevstate = self.prevstatus['state']
            else:
                prevstate = 'stop'
            if self.status:
                state = self.status['state']
            else:
                state = 'stop'

            if state in ('play', 'pause'):
                mpd_time_now = self.status['time']
                self.scrobbler.handle_change_status(state, prevstate,
                                                    self.prevsonginfo,
                                                    self.songinfo,
                                                    mpd_time_now)
            elif state == 'stop':
                self.scrobbler.handle_change_status(state, prevstate,
                                                    self.prevsonginfo)

    def mpd_updated_db(self):
        self.library.view_caches_reset()
        self.update_statusbar(False)
        # We need to make sure that we update the artist in case tags
        # have changed:
        self.album_reset_artist()
        self.album_get_artist()
        # Now update the library and playlist tabs
        if self.library.search_visible():
            self.library.on_library_search_combo_change()
        else:
            self.library.library_browse(root=self.config.wd)
        self.playlists.populate()
        # Update info if it's visible:
        self.info_update(True)
        return False

    def album_get_artist(self):
        if self.songinfo and 'album' in self.songinfo:
            self.album_return_artist_name()
        elif self.songinfo and 'artist' in self.songinfo:
            self.album_current_artist = [self.songinfo,
                                         mpdh.get(self.songinfo, 'artist')]
        else:
            self.album_current_artist = [self.songinfo, ""]

    def handle_change_song(self):
        # Called when one of the following items are changed for the current
        # mpd song in the playlist:
        #  1. Song tags or filename (e.g. if tags are edited)
        #  2. Position in playlist (e.g. if playlist is sorted)
        # Note that the song does not have to be playing; it can reflect the
        # next song that will be played.
        self.current.unbold_boldrow(self.current.prev_boldrow)

        if self.status and 'song' in self.status:
            row = int(self.status['song'])
            self.current.boldrow(row)
            if self.songinfo:
                if not self.prevsonginfo or mpdh.get(self.songinfo, 'id') \
                   != mpdh.get(self.prevsonginfo, 'id'):
                    self.current.center_song_in_list()
            self.current.prev_boldrow = row

        self.album_get_artist()

        self.update_cursong()
        self.update_wintitle()
        self.playing_song_change()
        self.info_update(True)

    def update_progressbar(self):
        if self.status_is_play_or_pause():
            at, length = [float(c) for c in self.status['time'].split(':')]
            try:
                newfrac = at / length
            except:
                newfrac = 0
        else:
            newfrac = 0
        if not self.last_progress_frac or self.last_progress_frac != newfrac:
            if newfrac >= 0 and newfrac <= 1:
                self.progressbar.set_fraction(newfrac)
        if self.conn:
            if self.status_is_play_or_pause():
                at, length = [int(c) for c in self.status['time'].split(':')]
                at_time = misc.convert_time(at)
                try:
                    time = misc.convert_time(mpdh.get(self.songinfo,
                                                      'time', 0, True))
                    newtime = at_time + " / " + time
                except:
                    newtime = at_time
            elif self.status:
                newtime = ' '
            else:
                newtime = _('No Read Permission')
        else:
            newtime = _('Not Connected')
        if not self.last_progress_text or self.last_progress_text != newtime:
            self.progressbar.set_text(newtime)

    def update_statusbar(self, updatingdb=False):
        if self.config.show_statusbar:
            if self.conn and self.status:
                days = None
                hours, mins, _ = misc.convert_time_raw(self.current.total_time)
                # Show text:
                songs_text = ngettext('song', 'songs',
                                      int(self.status['playlistlength']))
                songs_string = "{} {}".format(self.status['playlistlength'],
                                              songs_text)
                if hours >= 24:
                    days = int(hours / 24)
                    hours = hours - (days * 24)
                if days:
                    days_text = ngettext('day', 'days', days)
                    days_string = "{} {}".format(days, days_text)
                if hours:
                    hours_text = ngettext('hour', 'hours', hours)
                    hours_string = "{} {}".format(hours, hours_text)
                if mins:
                    mins_text = ngettext('minute', 'minutes', mins)
                    mins_string = "{} {}".format(mins, mins_text)
                time_parts = (days_string, hours_string, mins_string)
                time_string = ', '.join([part for part in time_parts if part])
                if float(self.status['playlistlength']) > 0:
                    status_text = "{}: {}".format(songs_string, time_string)
                else:
                    status_text = ''
                if updatingdb:
                    update_string = _(('(updating mpd)'))
                    status_text = "{}: {}".format(status_text, update_string)
            else:
                status_text = ''
            if status_text != self.last_status_text:
                self.statusbar.push(self.statusbar.get_context_id(''),
                                    status_text)
                self.last_status_text = status_text

    def update_cursong(self):
        if self.status_is_play_or_pause():
            # We must show the trayprogressbar and trayalbumeventbox
            # before changing self.cursonglabel (and consequently calling
            # self.on_currsong_notify()) in order to ensure that the
            # notification popup will have the correct height when being
            # displayed for the first time after a stopped state.
            if self.config.show_progress:
                self.trayprogressbar.show()
            self.traycursonglabel2.show()
            if self.config.show_covers:
                self.trayalbumeventbox.show()
                self.trayalbumimage2.show()

            for label in (self.cursonglabel1, self.cursonglabel2,
                          self.traycursonglabel1, self.traycursonglabel2):
                label.set_ellipsize(Pango.EllipsizeMode.END)


            if len(self.config.currsongformat1) > 0:
                newlabel1 = ('<big><b>%s </b></big>' %
                         formatting.parse(
                        self.config.currsongformat1,
                        self.songinfo, True))
            else:
                newlabel1 = '<big><b> </b></big>'
            if len(self.config.currsongformat2) > 0:
                newlabel2 = ('<small>%s </small>' %
                         formatting.parse(
                        self.config.currsongformat2,
                        self.songinfo, True))
            else:
                newlabel2 = '<small> </small>'
            if newlabel1 != self.cursonglabel1.get_label():
                self.cursonglabel1.set_markup(newlabel1)
            if newlabel2 != self.cursonglabel2.get_label():
                self.cursonglabel2.set_markup(newlabel2)
            if newlabel1 != self.traycursonglabel1.get_label():
                self.traycursonglabel1.set_markup(newlabel1)
            if newlabel2 != self.traycursonglabel2.get_label():
                self.traycursonglabel2.set_markup(newlabel2)
            self.expander.set_tooltip_text('%s\n%s' % \
                                           (self.cursonglabel1.get_text(),
                                            self.cursonglabel2.get_text(),))
        else:
            for label in (self.cursonglabel1, self.cursonglabel2,
                          self.traycursonglabel1, self.cursonglabel2):
                label.set_ellipsize(Pango.EllipsizeMode.NONE)

            self.cursonglabel1.set_markup('<big><b>%s</b></big>' % \
                                          (_('Stopped'),))
            if self.config.expanded:
                self.cursonglabel2.set_markup('<small>%s</small>' % \
                                              (_('Click to collapse'),))
            else:
                self.cursonglabel2.set_markup('<small>%s</small>' % \
                                              _('Click to expand'))
            self.expander.set_tooltip_text(self.cursonglabel1.get_text())
            if not self.conn:
                self.traycursonglabel1.set_label(_('Not Connected'))
            elif not self.status:
                self.traycursonglabel1.set_label(_('No Read Permission'))
            else:
                self.traycursonglabel1.set_label(_('Stopped'))
            self.trayprogressbar.hide()
            self.trayalbumeventbox.hide()
            self.trayalbumimage2.hide()
            self.traycursonglabel2.hide()
        self.update_infofile()

    def update_wintitle(self):
        if self.window_owner:
            if self.status_is_play_or_pause():
                newtitle = formatting.parse(
                    self.config.titleformat, self.songinfo,
                    False, True,
                    self.status.get('time', None))
            else:
                newtitle = '[Sonata]'
            if not self.last_title or self.last_title != newtitle:
                self.window.set_property('title', newtitle)
                self.last_title = newtitle

    def tooltip_set_window_width(self):
        screen = self.window.get_screen()
        _pscreen, px, py, _mods = screen.get_display().get_pointer()
        monitor_num = screen.get_monitor_at_point(px, py)
        monitor = screen.get_monitor_geometry(monitor_num)
        self.notification_width = int(monitor.width * 0.30)
        if self.notification_width > consts.NOTIFICATION_WIDTH_MAX:
            self.notification_width = consts.NOTIFICATION_WIDTH_MAX
        elif self.notification_width < consts.NOTIFICATION_WIDTH_MIN:
            self.notification_width = consts.NOTIFICATION_WIDTH_MIN

    def on_currsong_notify(self, _foo=None, _bar=None, force_popup=False):
        if self.fullscreencoverart.get_property('visible'):
            return
        if self.sonata_loaded:
            if self.status_is_play_or_pause():
                if self.config.show_covers:
                    self.traytips.set_size_request(self.notification_width, -1)
                else:
                    self.traytips.set_size_request(
                        self.notification_width - 100, -1)
            else:
                self.traytips.set_size_request(-1, -1)
            if self.config.show_notification or force_popup:
                try:
                    GObject.source_remove(self.traytips.notif_handler)
                except:
                    pass
                if self.status_is_play_or_pause():
                    try:
                        self.traytips.notifications_location = \
                                self.config.traytips_notifications_location
                        self.traytips.use_notifications_location = True
                        if self.tray_icon.is_visible():
                            self.traytips._real_display(self.tray_icon)
                        else:
                            self.traytips._real_display(None)
                        if self.config.popup_option != len(self.popuptimes)-1:
                            if force_popup and \
                               not self.config.show_notification:
                                # Used -p argument and notification is disabled
                                # in player; default to 3 seconds
                                timeout = 3000
                            else:
                                timeout = \
                                        int(self.popuptimes[
                                            self.config.popup_option]) * 1000
                            self.traytips.notif_handler = \
                                    GObject.timeout_add(timeout,
                                                        self.traytips.hide)
                        else:
                            # -1 indicates that the timeout should be forever.
                            # We don't want to pass None, because then Sonata
                            # would think that there is no current notification
                            self.traytips.notif_handler = -1
                    except:
                        pass
                else:
                    self.traytips.hide()
            elif self.traytips.get_property('visible'):
                self.traytips._real_display(self.tray_icon)

    def on_progressbar_notify_fraction(self, *_args):
        self.trayprogressbar.set_fraction(self.progressbar.get_fraction())

    def on_progressbar_notify_text(self, *_args):
        self.trayprogressbar.set_text(self.progressbar.get_text())

    def update_infofile(self):
        if self.config.use_infofile is True:
            try:
                info_file = open(self.config.infofile_path, 'w')

                if self.status['state'] in ['play']:
                    info_file.write('Status: ' + 'Playing' + '\n')
                elif self.status['state'] in ['pause']:
                    info_file.write('Status: ' + 'Paused' + '\n')
                elif self.status['state'] in ['stop']:
                    info_file.write('Status: ' + 'Stopped' + '\n')
                try:
                    info_file.write('Title: %s - %s\n' %
                                    (mpdh.get(self.songinfo, 'artist'),
                                     mpdh.get(self.songinfo, 'title'),))
                except:
                    try:
                        # No Arist in streams
                        info_file.write('Title: %s\n' % \
                                        (mpdh.get(self.songinfo, 'title'),))
                    except:
                        info_file.write('Title: No - ID Tag\n')
                info_file.write('Album: %s\n' % (mpdh.get(self.songinfo,
                                                         'album', 'No Data'),))
                info_file.write('Track: %s\n' % (mpdh.get(self.songinfo,
                                                          'track', '0'),))
                info_file.write('File: %s\n' % (mpdh.get(self.songinfo, 'file',
                                                         'No Data'),))
                info_file.write('Time: %s\n' % (mpdh.get(self.songinfo, 'time',
                                                         '0'),))
                info_file.write('Volume: %s\n' % (self.status['volume'],))
                info_file.write('Repeat: %s\n' % (self.status['repeat'],))
                info_file.write('Random: %s\n' % (self.status['random'],))
                info_file.write('Consume: %s\n' % (self.status['consume'],))
                info_file.close()
            except:
                pass

    #################
    # Gui Callbacks #
    #################

    def on_delete_event_yes(self, _widget):
        self.exit_now = True
        self.on_delete_event(None, None)

    # This one makes sure the program exits when the window is closed
    def on_delete_event(self, _widget, _data=None):
        if not self.exit_now and self.config.minimize_to_systray:
            if self.tray_icon.is_visible():
                self.withdraw_app()
                return True
        self.settings_save()
        self.artwork.artwork_save_cache()
        if self.config.as_enabled:
            self.scrobbler.save_cache()
        if self.conn and self.config.stop_on_exit:
            self.mpd_stop(None)
        sys.exit()

    def on_window_configure(self, window, _event):
        # When withdrawing an app, extra configure events (with wrong coords)
        # are fired (at least on Openbox). This prevents a user from moving
        # the window, withdrawing it, then unwithdrawing it and finding it in
        # an older position
        if not window.props.visible:
            return

        width, height = window.get_size()
        if self.config.expanded:
            self.config.w, self.config.h = width, height
        else:
            self.config.w = width
        self.config.x, self.config.y = window.get_position()

    def on_notebook_resize(self, _widget, _event):
        if not self.current.resizing_columns:
            GObject.idle_add(self.header_save_column_widths)
        GObject.idle_add(self.info.resize_elements, self.notebook.get_allocation())

    def on_expand(self, _action):
        if not self.config.expanded:
            self.expander.set_expanded(False)
            self.on_expander_activate(None)
            self.expander.set_expanded(True)

    def on_collapse(self, _action):
        if self.config.expanded:
            self.expander.set_expanded(True)
            self.on_expander_activate(None)
            self.expander.set_expanded(False)

    def on_expander_activate(self, _expander):
        currheight = self.window.get_size()[1]
        self.config.expanded = False
        # Note that get_expanded() will return the state of the expander
        # before this current click
        window_about_to_be_expanded = not self.expander.get_expanded()
        if window_about_to_be_expanded:
            if self.window.get_size()[1] == self.config.h:
                # For WMs like ion3, the app will not actually resize
                # when in collapsed mode, so prevent the waiting
                # of the player to expand from happening:
                skip_size_check = True
            else:
                skip_size_check = False
            if self.config.show_statusbar:
                self.statusbar.show()
            self.notebook.show_all()
            if self.config.show_statusbar:
                ui.show(self.statusbar)
        else:
            ui.hide(self.statusbar)
            self.notebook.hide()
        if not self.status_is_play_or_pause():
            if window_about_to_be_expanded:
                self.cursonglabel2.set_markup('<small>%s</small>' % \
                                              (_('Click to collapse'),))
            else:
                self.cursonglabel2.set_markup('<small>%s</small>' % \
                                              (_('Click to expand'),))
        # Now we wait for the height of the player to increase, so that
        # we know the list is visible. This is pretty hacky, but works.
        if self.window_owner:
            if window_about_to_be_expanded:
                if not skip_size_check:
                    while self.window.get_size()[1] == currheight:
                        Gtk.main_iteration()
                # Notebook is visible, now resize:
                self.window.resize(self.config.w, self.config.h)
            else:
                self.window.resize(self.config.w, 1)
        if window_about_to_be_expanded:
            self.config.expanded = True
            if self.status_is_play_or_pause():
                GObject.idle_add(self.current.center_song_in_list)

            hints = Gdk.Geometry()
            hints.min_height = -1
            hints.max_height = -1
            hints.min_width = -1
            hints.max_width = -1
            self.window.set_geometry_hints(self.window, hints, Gdk.WindowHints.USER_SIZE)
        if self.notebook_show_first_tab:
            # Sonata was launched in collapsed state. Ensure we display
            # first tab:
            self.notebook_show_first_tab = False
            self.notebook.set_current_page(0)
        # Put focus to the notebook:
        self.on_notebook_page_change(self.notebook, 0,
                                     self.notebook.get_current_page())

    # This callback allows the user to seek to a specific portion of the song
    def on_progressbar_press(self, _widget, event):
        if event.button == 1:
            if self.status_is_play_or_pause():
                at, length = [int(c) for c in self.status['time'].split(':')]
                try:
                    pbsize = self.progressbar.get_allocation()
                    if misc.is_lang_rtl(self.window):
                        seektime = int(
                            ((pbsize.width - event.x) / pbsize.width) * length)
                    else:
                        seektime = int((event.x / pbsize.width) * length)
                    self.seek(int(self.status['song']), seektime)
                except:
                    pass
            return True

    def on_progressbar_scroll(self, _widget, event):
        if self.status_is_play_or_pause():
            try:
                GObject.source_remove(self.seekidle)
            except:
                pass
            self.seekidle = GObject.idle_add(self._seek_when_idle,
                                             event.direction)
        return True

    def _seek_when_idle(self, direction):
        at, _length = [int(c) for c in self.status['time'].split(':')]
        try:
            if direction == Gdk.ScrollDirection.UP:
                seektime = max(0, at + 5)
            elif direction == Gdk.ScrollDirection.DOWN:
                seektime = min(mpdh.get(self.songinfo, 'time'),
                           at - 5)
            self.seek(int(self.status['song']), seektime)
        except:
            pass

    def on_lyrics_search(self, _event):
        artist = mpdh.get(self.songinfo, 'artist')
        title = mpdh.get(self.songinfo, 'title')
        dialog = ui.dialog(
            title=_('Lyrics Search'), parent=self.window,
            flags=Gtk.DialogFlags.MODAL | Gtk.DialogFlags.DESTROY_WITH_PARENT,
            buttons=(Gtk.STOCK_CANCEL, Gtk.ResponseType.REJECT, Gtk.STOCK_FIND,
                     Gtk.ResponseType.ACCEPT), role='lyricsSearch',
            default=Gtk.ResponseType.ACCEPT)
        dialog.action_area.get_children()[0].set_label(_("_Search"))
        dialog.action_area.get_children()[0].set_image(
            ui.image(stock=Gtk.STOCK_FIND))
        artist_hbox = Gtk.HBox()
        artist_label = ui.label(text=_('Artist Name:'))
        artist_hbox.pack_start(artist_label, False, False, 5)
        artist_entry = ui.entry(text=artist)
        artist_hbox.pack_start(artist_entry, True, True, 5)
        title_hbox = Gtk.HBox()
        title_label = ui.label(text=_('Song Title:'))
        title_hbox.pack_start(title_label, False, False, 5)
        title_entry = ui.entry(title)
        title_hbox.pack_start(title_entry, True, True, 5)
        ui.set_widths_equal([artist_label, title_label])
        dialog.vbox.pack_start(artist_hbox, True, True, 0)
        dialog.vbox.pack_start(title_hbox, True, True, 0)
        ui.show(dialog.vbox)
        response = dialog.run()
        if response == Gtk.ResponseType.ACCEPT:
            # Search for new lyrics:
            self.info.get_lyrics_start(
                artist_entry.get_text(),
                title_entry.get_text(),
                artist,
                title,
                os.path.dirname(mpdh.get(self.songinfo, 'file')),
                force_fetch=True)

        dialog.destroy()

    def mpd_shuffle(self, _action):
        if self.conn:
            if not self.status or self.status['playlistlength'] == '0':
                return
            ui.change_cursor(Gdk.Cursor.new(Gdk.CursorType.WATCH))
            while Gtk.events_pending():
                Gtk.main_iteration()
            self.mpd.shuffle()

    def on_menu_popup(self, _widget):
        self.update_menu_visibility()
        GObject.idle_add(self.mainmenu.popup, None, None, self.menu_position,
                         None, 3, 0)

    def on_updatedb(self, _action):
        if self.conn:
            if self.library.search_visible():
                self.library.on_search_end(None)
            self.mpd.update('/') # XXX we should pass a list here!
            self.mpd_update_queued = True

    def on_updatedb_shortcut(self, _action):
        # If no songs selected, update view. Otherwise update
        # selected items.
        if self.library.not_parent_is_selected():
            self.on_updatedb_path(True)
        else:
            self.on_updatedb_path(False)

    def on_updatedb_path(self, selected_only):
        if self.conn and self.current_tab == self.TAB_LIBRARY:
            if self.library.search_visible():
                self.library.on_search_end(None)
            filenames = self.library.get_path_child_filenames(True,
                                                              selected_only)
            if len(filenames) > 0:
                self.mpd.update(filenames)
                self.mpd_update_queued = True

    def on_image_activate(self, widget, event):
        self.window.handler_block(self.mainwinhandler)
        if event.button == 1 and widget == self.info_imagebox and \
           self.artwork.have_last():
            if not self.config.info_art_enlarged:
                self.info_imagebox.set_size_request(-1, -1)
                self.artwork.artwork_set_image_last()
                self.config.info_art_enlarged = True
            else:
                self.info_imagebox.set_size_request(152, -1)
                self.artwork.artwork_set_image_last()
                self.config.info_art_enlarged = False
            # Force a resize of the info labels, if needed:
            GObject.idle_add(self.on_notebook_resize, self.notebook, None)
        elif event.button == 1 and widget != self.info_imagebox:
            if self.config.expanded:
                if self.current_tab != self.TAB_INFO:
                    self.img_clicked = True
                    self.switch_to_tab_name(self.TAB_INFO)
                    self.img_clicked = False
                else:
                    self.switch_to_tab_name(self.last_tab)
        elif event.button == 3:
            artist = None
            album = None
            stream = None
            path_chooseimage = '/imagemenu/chooseimage_menu/'
            path_localimage = '/imagemenu/localimage_menu/'
            path_resetimage = '/imagemenu/resetimage_menu/'
            if self.status_is_play_or_pause():
                self.UIManager.get_widget(path_chooseimage).show()
                self.UIManager.get_widget(path_localimage).show()
                artist = mpdh.get(self.songinfo, 'artist', None)
                album = mpdh.get(self.songinfo, 'album', None)
                stream = mpdh.get(self.songinfo, 'name', None)
            if not (artist or album or stream):
                self.UIManager.get_widget(path_localimage).hide()
                self.UIManager.get_widget(path_resetimage).hide()
                self.UIManager.get_widget(path_chooseimage).hide()
            self.imagemenu.popup(None, None, None, None, event.button, event.time)
        GObject.timeout_add(50, self.on_image_activate_after)
        return False

    def on_image_motion_cb(self, _widget, context, _x, _y, time):
        context.drag_status(Gdk.DragAction.COPY, time)
        return True

    def on_image_drop_cb(self, _widget, _context, _x, _y, selection,
                         _info, _time):
        if self.status_is_play_or_pause():
            uri = selection.data.strip()
            path = urllib.request.url2pathname(uri)
            paths = path.rsplit('\n')
            thread = threading.Thread(target=self.on_image_drop_cb_thread,
                                      args=(paths,))
            thread.daemon = True
            thread.start()

    def on_image_drop_cb_thread(self, paths):
        for i, path in enumerate(paths):
            remove_after_set = False
            paths[i] = path.rstrip('\r')
            # Clean up (remove preceding "file://" or "file:")
            if paths[i].startswith('file://'):
                paths[i] = paths[i][7:]
            elif paths[i].startswith('file:'):
                paths[i] = paths[i][5:]
            elif re.match('^(https?|ftp)://', paths[i]):
                try:
                    # Eliminate query arguments and extract extension
                    # & filename
                    path = urllib.parse.urlparse(paths[i]).path
                    extension = os.path.splitext(path)[1][1:]
                    filename = os.path.split(path)[1]
                    if img.extension_is_valid(extension):
                        # Save to temp dir.. we will delete the image
                        # afterwards
                        dest_file = os.path.expanduser('~/.covers/temp/%s' % \
                                                       (filename,))
                        misc.create_dir('~/.covers/temp')
                        src  = urllib.request.urlopen(paths[i], dest_file)
                        dest = open(dest_file, "w+")
                        dest.write(src.read())
                        paths[i] = dest_file
                        remove_after_set = True
                    else:
                        continue
                except Exception as e:
                    self.logger.critical("Can't retrieve cover: %s", e)
                    # cleanup undone file
                    misc.remove_file(paths[i])
                    raise e
            paths[i] = os.path.abspath(paths[i])
            if img.valid_image(paths[i]):
                stream = mpdh.get(self.songinfo, 'name', None)
                if stream is not None:
                    dest_filename = self.artwork.artwork_stream_filename(
                        mpdh.get(self.songinfo, 'name'))
                else:
                    dest_filename = self.target_image_filename()
                if dest_filename != paths[i]:
                    shutil.copyfile(paths[i], dest_filename)
                self.artwork.artwork_update(True)
                if remove_after_set:
                    misc.remove_file(paths[i])

    def target_image_filename(self, force_location=None, songpath=None,
                              artist=None, album=None):
        # Only pass songpath, artist, and album if we are trying to get the
        # filename for an album that isn't currently playing
        if self.conn:
            # If no info passed, you info from currently playing song:
            if not album:
                album = mpdh.get(self.songinfo, 'album', "")
            if not artist:
                artist = self.album_current_artist[1]
            album = album.replace("/", "")
            artist = artist.replace("/", "")
            if songpath is None:
                songpath = os.path.dirname(mpdh.get(self.songinfo, 'file'))
            songpath = self.get_multicd_album_root_dir(songpath)
            # Return target filename:
            if force_location is not None:
                art_loc = force_location
            else:
                art_loc = self.config.art_location
            if art_loc == consts.ART_LOCATION_HOMECOVERS:
                targetfile = os.path.join(os.path.expanduser("~/.covers"),
                                          "%s-%s.jpg" % (artist, album))
            elif art_loc == consts.ART_LOCATION_COVER:
                targetfile = os.path.join(
                    self.config.musicdir[self.config.profile_num],
                    songpath, "cover.jpg")
            elif art_loc == consts.ART_LOCATION_FOLDER:
                targetfile = os.path.join(
                    self.config.musicdir[self.config.profile_num],
                    songpath, "folder.jpg")
            elif art_loc == consts.ART_LOCATION_ALBUM:
                targetfile = os.path.join(
                    self.config.musicdir[self.config.profile_num],
                    songpath, "album.jpg")
            elif art_loc == consts.ART_LOCATION_CUSTOM:
                targetfile = os.path.join(
                    self.config.musicdir[self.config.profile_num],
                    songpath, self.config.art_location_custom_filename)
            targetfile = misc.file_exists_insensitive(targetfile)
            return misc.file_from_utf8(targetfile)

    def get_multicd_album_root_dir(self, albumpath):
        """Go one dir upper for multicd albums
        Examples:
            'Moonspell/1995 - Wolfheart/cd 2' -> 'Moonspell/1995 - Wolfheart'
            '2007 - Dark Passion Play/CD3' -> '2007 - Dark Passion Play'
            'Ayreon/2008 - 01011001/CD 1 - Y' -> 'Ayreon/2008 - 01011001'
        """

        if re.compile(r'(?i)cd\s*\d+').match(os.path.split(albumpath)[1]):
            albumpath = os.path.split(albumpath)[0]
        return albumpath

    def album_return_artist_and_tracks(self):
        # Includes logic for Various Artists albums to determine
        # the tracks.
        datalist = []
        album = mpdh.get(self.songinfo, 'album')
        songs, _playtime, _num_songs = \
                self.library.library_return_search_items(album=album)
        for song in songs:
            year = mpdh.get(song, 'date', '')
            artist = mpdh.get(song, 'artist', '')
            path = os.path.dirname(mpdh.get(song, 'file'))
            data = SongRecord(album=album, artist=artist, \
                                       year=year, path=path)
            datalist.append(data)
        if len(datalist) > 0:
            datalist = misc.remove_list_duplicates(datalist, case=False)
            datalist = library.list_mark_various_artists_albums(datalist)
            if len(datalist) > 0:
                # Multiple albums with same name and year, choose the
                # right one. If we have a VA album, compare paths. Otherwise,
                # compare artists.
                for dataitem in datalist:
                    if dataitem.artist.lower() == \
                       mpdh.get(self.songinfo, 'artist').lower() \
                       or dataitem.artist == library.VARIOUS_ARTISTS \
                       and dataitem.path == \
                       os.path.dirname(mpdh.get(self.songinfo, 'file')):
                        datalist = [dataitem]
                        break
            # Find all songs in album:
            retsongs = []
            for song in songs:
                if mpdh.get(song, 'album').lower() == datalist[0].album.lower() \
                   and mpdh.get(song, 'date', None) == datalist[0].year \
                   and (datalist[0].artist == library.VARIOUS_ARTISTS \
                        or datalist[0].artist.lower() ==  \
                        mpdh.get(song, 'artist').lower()):
                        retsongs.append(song)

            return artist, retsongs
        else:
            return None, None

    def album_return_artist_name(self):
        # Determine if album_name is a various artists album.
        if self.album_current_artist[0] == self.songinfo:
            return
        artist, _tracks = self.album_return_artist_and_tracks()
        if artist is not None:
            self.album_current_artist = [self.songinfo, artist]
        else:
            self.album_current_artist = [self.songinfo, ""]

    def album_reset_artist(self):
        self.album_current_artist = [None, ""]

    def on_image_activate_after(self):
        self.window.handler_unblock(self.mainwinhandler)

    def update_preview(self, file_chooser, preview):
        filename = file_chooser.get_preview_filename()
        pixbuf = None
        try:
            pixbuf = GdkPixbuf.Pixbuf.new_from_file_at_size(filename, 128, 128)
        except:
            pass
        if pixbuf is None:
            try:
                pixbuf = GdkPixbuf.PixbufAnimation(filename).get_static_image()
                width = pixbuf.get_width()
                height = pixbuf.get_height()
                if width > height:
                    pixbuf = pixbuf.scale_simple(
                        128, int(float(height) / width * 128),
                        GdkPixbuf.InterpType.HYPER)
                else:
                    pixbuf = pixbuf.scale_simple(
                        int(float(width) / height * 128), 128,
                        GdkPixbuf.InterpType.HYPER)
            except:
                pass
        if pixbuf is None:
            pixbuf = GdkPixbuf.Pixbuf(GdkPixbuf.Colorspace.RGB, 1, 8, 128, 128)
            pixbuf.fill(0x00000000)
        preview.set_from_pixbuf(pixbuf)
        have_preview = True
        file_chooser.set_preview_widget_active(have_preview)
        del pixbuf
        self.call_gc_collect = True

    def image_local(self, _widget):
        dialog = Gtk.FileChooserDialog(
            title=_("Open Image"),
            action=Gtk.FileChooserAction.OPEN,
            buttons=(Gtk.STOCK_CANCEL, Gtk.ResponseType.CANCEL,
                 Gtk.STOCK_OPEN, Gtk.ResponseType.OK))
        filefilter = Gtk.FileFilter()
        filefilter.set_name(_("Images"))
        filefilter.add_pixbuf_formats()
        dialog.add_filter(filefilter)
        filefilter = Gtk.FileFilter()
        filefilter.set_name(_("All files"))
        filefilter.add_pattern("*")
        dialog.add_filter(filefilter)
        preview = ui.image()
        dialog.set_preview_widget(preview)
        dialog.set_use_preview_label(False)
        dialog.connect("update-preview", self.update_preview, preview)
        stream = mpdh.get(self.songinfo, 'name', None)
        album = mpdh.get(self.songinfo, 'album', "").replace("/", "")
        artist = self.album_current_artist[1].replace("/", "")
        dialog.connect("response", self.image_local_response, artist,
                       album, stream)
        dialog.set_default_response(Gtk.ResponseType.OK)
        songdir = os.path.dirname(mpdh.get(self.songinfo, 'file'))
        currdir = misc.file_from_utf8(
            os.path.join(self.config.musicdir[self.config.profile_num],
                         songdir))
        if self.config.art_location != consts.ART_LOCATION_HOMECOVERS:
            dialog.set_current_folder(currdir)
        if stream is not None:
            # Allow saving an image file for a stream:
            self.local_dest_filename = self.artwork.artwork_stream_filename(
                stream)
        else:
            self.local_dest_filename = self.target_image_filename()
        dialog.show()

    def image_local_response(self, dialog, response, _artist, _album, _stream):
        if response == Gtk.ResponseType.OK:
            filename = dialog.get_filenames()[0]
            # Copy file to covers dir:
            if self.local_dest_filename != filename:
                shutil.copyfile(filename, self.local_dest_filename)
            # And finally, set the image in the interface:
            self.artwork.artwork_update(True)
            # Force a resize of the info labels, if needed:
            GObject.idle_add(self.on_notebook_resize, self.notebook, None)
        dialog.destroy()

    def imagelist_append(self, elem):
        self.imagelist.append(elem)

    def remotefilelist_append(self, elem):
        self.remotefilelist.append(elem)

    def image_remote(self, _widget):
        self.choose_dialog = ui.dialog(title=_("Choose Cover Art"),
                                       parent=self.window,
                                       flags=Gtk.DialogFlags.MODAL,
                                       buttons=(Gtk.STOCK_CANCEL,
                                                Gtk.ResponseType.REJECT),
                                       role='chooseCoverArt',
                                       default=Gtk.ResponseType.ACCEPT,
                                       separator=False, resizable=False)
        choosebutton = self.choose_dialog.add_button(_("C_hoose"),
                                                     Gtk.ResponseType.ACCEPT)
        chooseimage = ui.image(stock=Gtk.STOCK_CONVERT,
                               stocksize=Gtk.IconSize.BUTTON)
        choosebutton.set_image(chooseimage)
        self.imagelist = Gtk.ListStore(int, GdkPixbuf.Pixbuf)
        # Setting col=2 only shows 1 column with gtk 2.16 while col=-1 shows 2
        imagewidget = ui.iconview(col=-1, space=0, margin=0, itemw=75,
                                  selmode=Gtk.SelectionMode.SINGLE)
        scroll = ui.scrollwindow(policy_x=Gtk.PolicyType.NEVER,
                                 policy_y=Gtk.PolicyType.ALWAYS, w=360, h=325,
                                 add=imagewidget)
        self.choose_dialog.vbox.pack_start(scroll, False, False, 0)
        hbox = Gtk.HBox()
        vbox = Gtk.VBox()
        vbox.pack_start(ui.label(markup='<small> </small>'), False, False, 0)
        self.remote_artistentry = ui.entry()
        self.remote_albumentry = ui.entry()
        text = [("Artist"), _("Album")]
        labels = [ui.label(text=labelname + ": ") for labelname in text]
        entries = [self.remote_artistentry, self.remote_albumentry]
        for entry, label in zip(entries, labels):
            tmphbox = Gtk.HBox()
            tmphbox.pack_start(label, False, False, 5)
            entry.connect('activate', self.image_remote_refresh, imagewidget)
            tmphbox.pack_start(entry, True, True, 5)
            vbox.pack_start(tmphbox, True, True, 0)
        ui.set_widths_equal(labels)
        vbox.pack_start(ui.label(markup='<small> </small>'), False, False, 0)
        hbox.pack_start(vbox, True, True, 5)
        vbox2 = Gtk.VBox()
        vbox2.pack_start(ui.label(" "), True, True, 0)
        refreshbutton = ui.button(text=_('_Update'),
                                  img=ui.image(stock=Gtk.STOCK_REFRESH))
        refreshbutton.connect('clicked', self.image_remote_refresh,
                              imagewidget)
        vbox2.pack_start(refreshbutton, False, False, 5)
        vbox2.pack_start(ui.label(" "), True, True, 0)
        hbox.pack_start(vbox2, False, False, 15)
        searchexpander = ui.expander(text=_("Edit search terms"))
        searchexpander.add(hbox)
        self.choose_dialog.vbox.pack_start(searchexpander, True, True, 0)
        self.choose_dialog.show_all()
        self.chooseimage_visible = True
        self.remotefilelist = []
        stream = mpdh.get(self.songinfo, 'name', None)
        if stream is not None:
            # Allow saving an image file for a stream:
            self.remote_dest_filename = self.artwork.artwork_stream_filename(
                stream)
        else:
            self.remote_dest_filename = self.target_image_filename()
        album = mpdh.get(self.songinfo, 'album', '')
        artist = self.album_current_artist[1]
        imagewidget.connect('item-activated', self.image_remote_replace_cover,
                            artist.replace("/", ""), album.replace("/", ""),
                            stream)
        self.choose_dialog.connect('response', self.image_remote_response,
                                   imagewidget, artist, album, stream)
        self.remote_artistentry.set_text(artist)
        self.remote_albumentry.set_text(album)
        self.allow_art_search = True
        self.image_remote_refresh(None, imagewidget)

    def image_remote_refresh(self, _entry, imagewidget):
        if not self.allow_art_search:
            return
        self.allow_art_search = False
        self.artwork.artwork_stop_update()
        while self.artwork.artwork_is_downloading_image():
            Gtk.main_iteration()
        self.imagelist.clear()
        imagewidget.set_text_column(-1)
        imagewidget.set_model(self.imagelist)
        imagewidget.set_pixbuf_column(1)
        ui.focus(imagewidget)
        ui.change_cursor(Gdk.Cursor.new(Gdk.CursorType.WATCH))
        thread = threading.Thread(target=self._image_remote_refresh,
                                  args=(imagewidget, None))
        thread.daemon = True
        thread.start()

    def _image_remote_refresh(self, imagewidget, _ignore):
        self.artwork.stop_art_update = False
        # Retrieve all images from rhapsody:
        artist_search = self.remote_artistentry.get_text()
        album_search = self.remote_albumentry.get_text()
        if len(artist_search) == 0 and len(album_search) == 0:
            GObject.idle_add(self.image_remote_no_tag_found, imagewidget)
            return
        filename = os.path.expanduser("~/.covers/temp/<imagenum>.jpg")
        misc.remove_dir_recursive(os.path.dirname(filename))
        misc.create_dir(os.path.dirname(filename))
        imgfound = self.artwork.artwork_download_img_to_file(artist_search,
                                                             album_search,
                                                             filename, True)
        ui.change_cursor(None)
        if self.chooseimage_visible:
            if not imgfound:
                GObject.idle_add(self.image_remote_no_covers_found,
                                 imagewidget)
        self.call_gc_collect = True

    def image_remote_no_tag_found(self, imagewidget):
        self.image_remote_warning(imagewidget,
                                  _("No artist or album name found."))

    def image_remote_no_covers_found(self, imagewidget):
        self.image_remote_warning(imagewidget, _("No cover art found."))

    def image_remote_warning(self, imagewidget, msgstr):
        liststore = Gtk.ListStore(int, str)
        liststore.append([0, msgstr])
        imagewidget.set_pixbuf_column(-1)
        imagewidget.set_model(liststore)
        imagewidget.set_text_column(1)
        ui.change_cursor(None)
        self.allow_art_search = True

    def image_remote_response(self, dialog, response_id, imagewidget, artist,
                              album, stream):
        self.artwork.artwork_stop_update()
        if response_id == Gtk.ResponseType.ACCEPT:
            try:
                self.image_remote_replace_cover(
                    imagewidget, imagewidget.get_selected_items()[0], artist,
                    album, stream)
                # Force a resize of the info labels, if needed:
                GObject.idle_add(self.on_notebook_resize, self.notebook, None)
            except:
                dialog.destroy()
        else:
            dialog.destroy()
        ui.change_cursor(None)
        self.chooseimage_visible = False

    def image_remote_replace_cover(self, _iconview, path, _artist, _album,
                                   _stream):
        self.artwork.artwork_stop_update()
        image_num = int(path[0])
        if len(self.remotefilelist) > 0:
            filename = self.remotefilelist[image_num]
            if os.path.exists(filename):
                shutil.move(filename, self.remote_dest_filename)
                # And finally, set the image in the interface:
                self.artwork.artwork_update(True)
                # Clean up..
                misc.remove_dir_recursive(os.path.dirname(filename))
        self.chooseimage_visible = False
        self.choose_dialog.destroy()
        while self.artwork.artwork_is_downloading_image():
            Gtk.main_iteration()

    def fullscreen_cover_art(self, _widget):
        if self.fullscreencoverart.get_property('visible'):
            self.fullscreencoverart.hide()
        else:
            self.traytips.hide()
            self.artwork.fullscreen_cover_art_set_image(force_update=True)
            self.fullscreencoverart.show_all()
            # setting up invisible cursor
            window = self.fullscreencoverart.get_window()
            window.set_cursor(Gdk.Cursor.new(Gdk.CursorType.BLANK_CURSOR))

    def fullscreen_cover_art_close(self, _widget, event, key_press):
        if key_press:
            shortcut = Gtk.accelerator_name(event.keyval, event.get_state())
            shortcut = shortcut.replace("<Mod2>", "")
            if shortcut != 'Escape':
                return
        self.fullscreencoverart.hide()

    def header_save_column_widths(self):
        if not self.config.withdrawn and self.config.expanded:
            windowwidth = self.window.get_allocation().width
            if windowwidth <= 10 or self.current.columns[0].get_width() <= 10:
                # Make sure we only set self.config.columnwidths if
                # self.current has its normal allocated width:
                return
            notebookwidth = self.notebook.get_allocation().width
            treewidth = 0
            for i, column in enumerate(self.current.columns):
                colwidth = column.get_width()
                treewidth += colwidth
                if i == len(self.current.columns)-1 \
                   and treewidth <= windowwidth:
                    self.config.columnwidths[i] = min(colwidth,
                                                      column.get_fixed_width())
                else:
                    self.config.columnwidths[i] = colwidth
        self.current.resizing_columns = False

    def systemtray_activate(self, _status_icon):
        # Clicking on a Gtk.StatusIcon:
        if not self.ignore_toggle_signal:
            # This prevents the user clicking twice in a row quickly
            # and having the second click not revert to the intial
            # state
            self.ignore_toggle_signal = True
            path_showmenu = '/traymenu/showmenu'
            prev_state = self.UIManager.get_widget(path_showmenu).get_active()
            self.UIManager.get_widget(path_showmenu).set_active(not prev_state)
            if not self.window.get_window():
                # For some reason, self.window.window is not defined if
                # mpd is not running and sonata is started with
                # self.config.withdrawn = True
                self.withdraw_app_undo()
            elif not (self.window.get_window().get_state() & \
                      Gdk.WindowState.WITHDRAWN) and \
                    self.window.is_active():
                # Window is not withdrawn and is active (has toplevel focus):
                self.withdraw_app()
            else:
                self.withdraw_app_undo()
            # This prevents the tooltip from popping up again until the user
            # leaves and enters the trayicon again
            # if self.traytips.notif_handler is None and
            # self.traytips.notif_handler != -1:
            # self.traytips._remove_timer()
            GObject.timeout_add(100,
                                self.tooltip_set_ignore_toggle_signal_false)

    def systemtray_click(self, _widget, event):
        # Clicking on a system tray icon:
        # Left button shows/hides window(s)
        if event.button == 1 and not self.ignore_toggle_signal:
            self.systemtray_activate(None)
        elif event.button == 2: # Middle button will play/pause
            if self.conn:
                self.mpd_pp(None)
        elif event.button == 3: # Right button pops up menu
            self.traymenu.popup(None, None, None, None, event.button, event.time)
        return False

    def on_traytips_press(self, _widget, _event):
        if self.traytips.get_property('visible'):
            self.traytips._remove_timer()

    def withdraw_app_undo(self):
        desktop = Gdk.get_default_root_window()
        # convert window coordinates to current workspace so sonata
        # will always appear on the current workspace with the same
        # position as it was before (may be on the other workspace)
        self.config.x %= desktop.get_width()
        self.config.y %= desktop.get_height()
        self.window.move(self.config.x, self.config.y)
        if not self.config.expanded:
            self.notebook.set_no_show_all(True)
            self.statusbar.set_no_show_all(True)
        self.window.show_all()
        self.notebook.set_no_show_all(False)
        self.config.withdrawn = False
        self.UIManager.get_widget('/traymenu/showmenu').set_active(True)
        if self.notebook_show_first_tab and self.config.expanded:
            # Sonata was launched in withdrawn state. Ensure we display
            # first tab:
            self.notebook_show_first_tab = False
            self.notebook.set_current_page(0)
        self.withdraw_app_undo_present_and_focus()

    def withdraw_app_undo_present_and_focus(self):
        # Helps to raise the window (useful against focus stealing prevention)
        self.window.present()
        self.window.grab_focus()
        if self.config.sticky:
            self.window.stick()
        if self.config.ontop:
            self.window.set_keep_above(True)

    def withdraw_app(self):
        if self.tray_icon.is_available():
            # Save the playlist column widths before withdrawing the app.
            # Otherwise we will not be able to correctly save the column
            # widths if the user quits sonata while it is withdrawn.
            self.header_save_column_widths()
            self.window.hide()
            self.config.withdrawn = True
            self.UIManager.get_widget('/traymenu/showmenu').set_active(False)

    def on_withdraw_app_toggle(self, _action):
        if self.ignore_toggle_signal:
            return
        self.ignore_toggle_signal = True
        if self.UIManager.get_widget('/traymenu/showmenu').get_active():
            self.withdraw_app_undo()
        else:
            self.withdraw_app()
        GObject.timeout_add(500, self.tooltip_set_ignore_toggle_signal_false)

    def tooltip_set_ignore_toggle_signal_false(self):
        self.ignore_toggle_signal = False

    # Change volume on mousewheel over systray icon:
    def systemtray_scroll(self, widget, event):
        if self.conn:
            self.volumebutton.emit("scroll-event", event.copy())

    def switch_to_tab_name(self, tab_name):
        self.notebook.set_current_page(self.notebook_get_tab_num(self.notebook,
                                                                 tab_name))

    def switch_to_tab_num(self, tab_num):
        vis_tabnum = self.notebook_get_visible_tab_num(self.notebook, tab_num)
        if vis_tabnum != -1:
            self.notebook.set_current_page(vis_tabnum)

    def switch_to_next_tab(self, _action):
        self.notebook.next_page()

    def switch_to_prev_tab(self, _action):
        self.notebook.prev_page()

    # Volume control
    def on_volume_lower(self, _action):
        new_volume = int(self.volumebutton.get_value()) - 5
        self.volumebutton.set_value(new_volume)

    def on_volume_raise(self, _action):
        new_volume = int(self.volumebutton.get_value()) + 5
        self.volumebutton.set_value(new_volume)

    def on_volume_change(self, _button, new_volume):
        self.mpd.setvol(int(new_volume))

    def mpd_pp(self, _widget, _key=None):
        if self.conn and self.status:
            if self.status['state'] in ('stop', 'pause'):
                self.mpd.play()
            elif self.status['state'] == 'play':
                self.mpd.pause('1')
            self.iterate_now()

    def mpd_stop(self, _widget, _key=None):
        if self.conn:
            self.mpd.stop()
            self.iterate_now()

    def mpd_prev(self, _widget, _key=None):
        if self.conn:
            self.mpd.previous()
            self.iterate_now()

    def mpd_next(self, _widget, _key=None):
        if self.conn:
            self.mpd.next()
            self.iterate_now()

    def on_remove(self, _widget):
        if self.conn:
            model = None
            while Gtk.events_pending():
                Gtk.main_iteration()
            if self.current_tab == self.TAB_CURRENT:
                self.current.on_remove()
            elif self.current_tab == self.TAB_PLAYLISTS:
                treeviewsel = self.playlists_selection
                model, selected = treeviewsel.get_selected_rows()
                if ui.show_msg(self.window,
                               ngettext("Delete the selected playlist?",
                                        "Delete the selected playlists?",
                                        int(len(selected))),
                               ngettext("Delete Playlist",
                                        "Delete Playlists",
                                        int(len(selected))),
                               'deletePlaylist', Gtk.ButtonsType.YES_NO) == \
                   Gtk.ResponseType.YES:
                    iters = [model.get_iter(path) for path in selected]
                    for i in iters:
                        self.mpd.rm(misc.unescape_html(
                            self.playlistsdata.get_value(i, 1)))
                    self.playlists.populate()
            elif self.current_tab == self.TAB_STREAMS:
                treeviewsel = self.streams_selection
                model, selected = treeviewsel.get_selected_rows()
                if ui.show_msg(self.window,
                               ngettext("Delete the selected stream?",
                                        "Delete the selected streams?",
                                        int(len(selected))),
                               ngettext("Delete Stream",
                                        "Delete Streams",
                                        int(len(selected))),
                               'deleteStreams', Gtk.ButtonsType.YES_NO) == \
                   Gtk.ResponseType.YES:
                    iters = [model.get_iter(path) for path in selected]
                    for i in iters:
                        stream_removed = False
                        for j in range(len(self.config.stream_names)):
                            if not stream_removed:
                                if self.streamsdata.get_value(i, 1) == \
                                   misc.escape_html(
                                       self.config.stream_names[j]):
                                    self.config.stream_names.pop(j)
                                    self.config.stream_uris.pop(j)
                                    stream_removed = True
                    self.streams.populate()
            self.iterate_now()
            # Attempt to retain selection in the vicinity..
            if model and len(model) > 0:
                try:
                    # Use top row in selection...
                    selrow = 999999
                    for row in selected:
                        if row[0] < selrow:
                            selrow = row[0]
                    if selrow >= len(model):
                        selrow = len(model)-1
                    treeviewsel.select_path(selrow)
                except:
                    pass

    def mpd_clear(self, _widget):
        if self.conn:
            self.mpd.clear()
            self.iterate_now()

    def on_repeat_clicked(self, widget):
        if self.conn:
            self.mpd.repeat(int(widget.get_active()))

    def on_random_clicked(self, widget):
        if self.conn:
            self.mpd.random(int(widget.get_active()))

    def on_consume_clicked(self, widget):
        if self.conn:
            self.mpd.consume(int(widget.get_active()))

    def setup_prefs_callbacks(self):
        extras = preferences.Extras_cbs
        extras.popuptimes = self.popuptimes
        extras.notif_toggled = self.prefs_notif_toggled
        extras.crossfade_toggled = self.prefs_crossfade_toggled
        extras.crossfade_changed = self.prefs_crossfade_changed

        display = preferences.Display_cbs
        display.stylized_toggled = self.prefs_stylized_toggled
        display.art_toggled = self.prefs_art_toggled
        display.playback_toggled = self.prefs_playback_toggled
        display.progress_toggled = self.prefs_progress_toggled
        display.statusbar_toggled = self.prefs_statusbar_toggled
        display.lyrics_toggled = self.prefs_lyrics_toggled
        # TODO: the tray icon object has not been build yet, so we don't know
        # if the tray icon will be available at this time.
        # We should find a way to update this when the tray icon will be
        # initialized.
        display.trayicon_available = True

        behavior = preferences.Behavior_cbs
        behavior.trayicon_toggled = self.prefs_trayicon_toggled
        behavior.sticky_toggled = self.prefs_sticky_toggled
        behavior.ontop_toggled = self.prefs_ontop_toggled
        behavior.decorated_toggled = self.prefs_decorated_toggled
        behavior.infofile_changed = self.prefs_infofile_changed

        format = preferences.Format_cbs
        format.currentoptions_changed = self.prefs_currentoptions_changed
        format.libraryoptions_changed = self.prefs_libraryoptions_changed
        format.titleoptions_changed = self.prefs_titleoptions_changed
        format.currsongoptions1_changed = self.prefs_currsongoptions1_changed
        format.currsongoptions2_changed = self.prefs_currsongoptions2_changed

    def on_prefs(self, _widget):
        preferences.Behavior_cbs.trayicon_in_use = self.tray_icon.is_visible()
        self.preferences.on_prefs_real()

    def prefs_currentoptions_changed(self, entry, _event):
        if self.config.currentformat != entry.get_text():
            self.config.currentformat = entry.get_text()
            for column in self.current_treeview.get_columns():
                self.current_treeview.remove_column(column)
            self.current.initialize_columns()
            self.current.update_format()

    def prefs_libraryoptions_changed(self, entry, _event):
        if self.config.libraryformat != entry.get_text():
            self.config.libraryformat = entry.get_text()
            self.library.library_browse(root=self.config.wd)

    def prefs_titleoptions_changed(self, entry, _event):
        if self.config.titleformat != entry.get_text():
            self.config.titleformat = entry.get_text()
            self.update_wintitle()

    def prefs_currsongoptions1_changed(self, entry, _event):
        if self.config.currsongformat1 != entry.get_text():
            self.config.currsongformat1 = entry.get_text()
            self.update_cursong()

    def prefs_currsongoptions2_changed(self, entry, _event):
        if self.config.currsongformat2 != entry.get_text():
            self.config.currsongformat2 = entry.get_text()
            self.update_cursong()

    def prefs_ontop_toggled(self, button):
        self.config.ontop = button.get_active()
        if self.window_owner:
            self.window.set_keep_above(self.config.ontop)

    def prefs_sticky_toggled(self, button):
        self.config.sticky = button.get_active()
        if self.window_owner:
            if self.config.sticky:
                self.window.stick()
            else:
                self.window.unstick()

    def prefs_decorated_toggled(self, button, prefs_window):
        self.config.decorated = not button.get_active()
        if self.window_owner:
            if self.config.decorated != self.window.get_decorated():
                self.withdraw_app()
                self.window.set_decorated(self.config.decorated)
                self.withdraw_app_undo()
                prefs_window.present()

    def prefs_infofile_changed(self, entry, _event):
        if self.config.infofile_path != entry.get_text():
            self.config.infofile_path = os.path.expanduser(entry.get_text())
            if self.config.use_infofile:
                self.update_infofile()

    def prefs_crossfade_changed(self, crossfade_spin):
        crossfade_value = crossfade_spin.get_value_as_int()
        self.mpd.crossfade(crossfade_value)

    def prefs_crossfade_toggled(self, button, crossfade_spin):
        crossfade_value = crossfade_spin.get_value_as_int()
        if button.get_active():
            self.mpd.crossfade(crossfade_value)
        else:
            self.mpd.crossfade(0)

    def prefs_playback_toggled(self, button):
        self.config.show_playback = button.get_active()
        func = 'show' if self.config.show_playback else 'hide'
        for widget in [self.prevbutton, self.ppbutton, self.stopbutton,
                       self.nextbutton, self.volumebutton]:
            getattr(ui, func)(widget)

    def prefs_progress_toggled(self, button):
        self.config.show_progress = button.get_active()
        func = ui.show if self.config.show_progress else ui.hide
        for widget in [self.progressbox, self.trayprogressbar]:
            func(widget)

    # FIXME move into prefs or elsewhere?
    def prefs_art_toggled(self, button, art_prefs):
        button_active = button.get_active()
        art_prefs.set_sensitive(button_active)

        #art_hbox2.set_sensitive(button_active)
        #art_stylized.set_sensitive(button_active)
        if button_active:
            self.traytips.set_size_request(self.notification_width, -1)
            self.artwork.artwork_set_default_icon()
            for widget in [self.imageeventbox, self.info_imagebox,
                           self.trayalbumeventbox, self.trayalbumimage2]:
                widget.set_no_show_all(False)
                if widget in [self.trayalbumeventbox, self.trayalbumimage2]:
                    if self.status_is_play_or_pause():
                        widget.show_all()
                else:
                    widget.show_all()
            self.config.show_covers = True
            self.update_cursong()
            self.artwork.artwork_update()
        else:
            self.traytips.set_size_request(self.notification_width-100, -1)
            for widget in [self.imageeventbox, self.info_imagebox,
                           self.trayalbumeventbox, self.trayalbumimage2]:
                ui.hide(widget)
            self.config.show_covers = False
            self.update_cursong()

        # Force a resize of the info labels, if needed:
        GObject.idle_add(self.on_notebook_resize, self.notebook, None)

    def prefs_stylized_toggled(self, button):
        self.config.covers_type = button.get_active()
        self.library.library_browse(root=self.config.wd)
        self.artwork.artwork_update(True)

    def prefs_lyrics_toggled(self, button, lyrics_hbox):
        self.config.show_lyrics = button.get_active()
        lyrics_hbox.set_sensitive(self.config.show_lyrics)
        self.info.show_lyrics_updated()
        if self.config.show_lyrics:
            self.info_update(True)

    def prefs_statusbar_toggled(self, button):
        self.config.show_statusbar = button.get_active()
        if self.config.show_statusbar:
            self.statusbar.set_no_show_all(False)
            if self.config.expanded:
                self.statusbar.show_all()
        else:
            ui.hide(self.statusbar)
        self.update_statusbar()

    def prefs_notif_toggled(self, button, notifhbox):
        self.config.show_notification = button.get_active()
        notifhbox.set_sensitive(self.config.show_notification)
        if self.config.show_notification:
            self.on_currsong_notify()
        else:
            try:
                GObject.source_remove(self.traytips.notif_handler)
            except:
                pass
            self.traytips.hide()

    def prefs_trayicon_toggled(self, button, minimize):
        # Note that we update the sensitivity of the minimize
        # CheckButton to reflect if the trayicon is visible.
        if button.get_active():
            self.config.show_trayicon = True
            self.tray_icon.show()
            minimize.set_sensitive(True)
        else:
            self.config.show_trayicon = False
            minimize.set_sensitive(False)
            self.tray_icon.hide()

    def seek(self, song, seektime):
        self.mpd.seek(song, seektime)
        self.iterate_now()

    def on_link_click(self, linktype):
        browser_not_loaded = False
        wikipedia_search = "http://www.wikipedia.org/wiki/Special:Search/"
        if linktype == 'artist':
            browser_not_loaded = not misc.browser_load(
                '%s%s' % (wikipedia_search,
                          urllib.parse.quote(mpdh.get(self.songinfo, 'artist')),),
                self.config.url_browser, self.window)
        elif linktype == 'album':
            browser_not_loaded = not misc.browser_load(
                '%s%s' % (wikipedia_search,
                          urllib.parse.quote(mpdh.get(self.songinfo, 'album')),),
                self.config.url_browser, self.window)
        elif linktype == 'edit':
            if self.songinfo:
                self.on_tags_edit(None)
        elif linktype == 'search':
            self.on_lyrics_search(None)
        elif linktype == 'editlyrics':
            browser_not_loaded = not misc.browser_load(
                self.lyricwiki.lyricwiki_editlink(self.songinfo),
                self.config.url_browser, self.window)
        if browser_not_loaded:
            ui.show_msg(self.window, _('Unable to launch a suitable browser.'),
                        _('Launch Browser'),
                        'browserLoadError', Gtk.ButtonsType.CLOSE)

    def on_tab_click(self, _widget, event):
        if event.button == 3:
            self.notebookmenu.popup(None, None, None, None, event.button, event.time)
            return True

    def notebook_get_tab_num(self, notebook, tabname):
        for tab in range(notebook.get_n_pages()):
            if self.notebook_get_tab_text(self.notebook, tab) == tabname:
                return tab

    def notebook_tab_is_visible(self, notebook, tabname):
        tab = self.notebook.get_children()[self.notebook_get_tab_num(notebook,
                                                                     tabname)]
        return tab.get_property('visible')

    def notebook_get_visible_tab_num(self, notebook, tab_num):
        # Get actual tab number for visible tab_num. If there is not
        # a visible tab for tab_num, return -1.\
        curr_tab = -1
        for tab in range(notebook.get_n_pages()):
            if notebook.get_children()[tab].get_property('visible'):
                curr_tab += 1
                if curr_tab == tab_num:
                    return tab
        return -1

    def notebook_get_tab_text(self, notebook, tab_num):
        tab = notebook.get_children()[tab_num]

        # FIXME when new UI is done, the top branch expression wins
        if notebook.get_tab_label(tab).get_children and \
            len(notebook.get_tab_label(tab).get_children()) is 2:
            child = notebook.get_tab_label(tab).get_children()[1]
        else:
            child = notebook.get_tab_label(tab).get_child().get_children()[1]
        return child.get_text()

    def on_notebook_page_change(self, _notebook, _page, page_num):
        self.current_tab = self.notebook_get_tab_text(self.notebook, page_num)
        to_focus = self.tabname2focus.get(self.current_tab, None)
        if to_focus:
            GObject.idle_add(ui.focus, to_focus)

        GObject.idle_add(self.update_menu_visibility)
        if not self.img_clicked:
            self.last_tab = self.current_tab

    def on_window_click(self, _widget, event):
        if event.button == 3:
            self.menu_popup(self.window, event)

    def menu_popup(self, widget, event):
        if widget == self.window:
<<<<<<< HEAD
            # Prevent the popup from statusbar (if present)
            height = event.get_coords()[1]
            if height > self.notebook.get_allocation().height:
=======
            if event.get_coords()[1] > self.notebook.get_allocation().height:
>>>>>>> ececaa6a
                return
        if event.button == 3:
            self.update_menu_visibility(True)
            GObject.idle_add(self.mainmenu.popup, None, None, None, None,
                             event.button, event.time)

    def on_tab_toggle(self, toggleAction):
        name = toggleAction.get_name()
        if not toggleAction.get_active():
            # Make sure we aren't hiding the last visible tab:
            num_tabs_vis = 0
            for tab in self.notebook.get_children():
                if tab.get_property('visible'):
                    num_tabs_vis += 1
            if num_tabs_vis == 1:
                # Keep menu item checking and exit..
                toggleAction.set_active(True)
                return
        # Store value:
        if name == self.TAB_CURRENT:
            self.config.current_tab_visible = toggleAction.get_active()
        elif name == self.TAB_LIBRARY:
            self.config.library_tab_visible = toggleAction.get_active()
        elif name == self.TAB_PLAYLISTS:
            self.config.playlists_tab_visible = toggleAction.get_active()
        elif name == self.TAB_STREAMS:
            self.config.streams_tab_visible = toggleAction.get_active()
        elif name == self.TAB_INFO:
            self.config.info_tab_visible = toggleAction.get_active()
        # Hide/show:
        tabnum = self.notebook_get_tab_num(self.notebook, name)
        if toggleAction.get_active():
            ui.show(self.notebook.get_children()[tabnum])
        else:
            ui.hide(self.notebook.get_children()[tabnum])

    def on_library_search_shortcut(self, _event):
        # Ensure library tab is visible
        if not self.notebook_tab_is_visible(self.notebook, self.TAB_LIBRARY):
            return
        if self.current_tab != self.TAB_LIBRARY:
            self.switch_to_tab_name(self.TAB_LIBRARY)
        if self.library.search_visible():
            self.library.on_search_end(None)
        self.library.libsearchfilter_set_focus()

    def update_menu_visibility(self, show_songinfo_only=False):
        if show_songinfo_only or not self.config.expanded:
            for menu in ['add', 'replace', 'playafter', 'rename', 'rm', 'pl', \
                        'remove', 'clear', 'update', 'new', 'edit',
                         'sort', 'tag']:
                self.UIManager.get_widget('/mainmenu/' + menu + 'menu/').hide()
            return
        elif self.current_tab == self.TAB_CURRENT:
            if len(self.currentdata) > 0:
                if self.current_selection.count_selected_rows() > 0:
                    for menu in ['remove', 'tag']:
                        self.UIManager.get_widget('/mainmenu/%smenu/' % \
                                                  (menu,)).show()
                else:
                    for menu in ['remove', 'tag']:
                        self.UIManager.get_widget('/mainmenu/%smenu/' % \
                                                  (menu,)).hide()
                if not self.current.filterbox_visible:
                    for menu in ['clear', 'pl', 'sort']:
                        self.UIManager.get_widget('/mainmenu/%smenu/' % \
                                                  (menu,)).show()
                else:
                    for menu in ['clear', 'pl', 'sort']:
                        self.UIManager.get_widget('/mainmenu/%smenu/' % \
                                                  (menu,)).hide()

            else:
                for menu in ['clear', 'pl', 'sort', 'remove', 'tag']:

                    self.UIManager.get_widget('/mainmenu/%smenu/' % \
                                              (menu,)).hide()

            for menu in ['add', 'replace', 'playafter', 'rename', 'rm', \
                         'update', 'new', 'edit']:
                self.UIManager.get_widget('/mainmenu/' + menu + 'menu/').hide()

        elif self.current_tab == self.TAB_LIBRARY:
            if len(self.librarydata) > 0:
                path_update = '/mainmenu/updatemenu/updateselectedmenu/'
                if self.library_selection.count_selected_rows() > 0:
                    for menu in ['add', 'replace', 'playafter', 'tag', 'pl']:
                        self.UIManager.get_widget('/mainmenu/%smenu/' % \
                                                  (menu,)).show()

                    self.UIManager.get_widget(path_update).show()

                else:
                    for menu in ['add', 'replace', 'playafter', 'tag', 'pl']:
                        self.UIManager.get_widget('/mainmenu/%smenu/' % \
                                                  (menu,)).hide()
                    self.UIManager.get_widget(path_update).hide()
            else:
                for menu in ['add', 'replace', 'playafter',
                             'tag', 'update', 'pl']:
                    self.UIManager.get_widget('/mainmenu/%smenu/' \
                                             % (menu,)).hide()
            for menu in ['remove', 'clear', 'rename', 'rm',
                         'new', 'edit', 'sort']:
                self.UIManager.get_widget('/mainmenu/' + menu + 'menu/').hide()
            if self.library.search_visible():
                self.UIManager.get_widget('/mainmenu/updatemenu/').hide()
            else:
                self.UIManager.get_widget('/mainmenu/updatemenu/').show()
                path_update_full = '/mainmenu/updatemenu/updatefullmenu/'
                self.UIManager.get_widget(path_update_full).show()
        elif self.current_tab == self.TAB_PLAYLISTS:
            if self.playlists_selection.count_selected_rows() > 0:
                for menu in ['add', 'replace', 'playafter', 'rm']:
                    self.UIManager.get_widget('/mainmenu/%smenu/' % \
                                             (menu,)).show()
                if self.playlists_selection.count_selected_rows() == 1:
                    self.UIManager.get_widget('/mainmenu/renamemenu/').show()
                else:
                    self.UIManager.get_widget('/mainmenu/renamemenu/').hide()
            else:
                for menu in ['add', 'replace', 'playafter', 'rm', 'rename']:
                    self.UIManager.get_widget('/mainmenu/%smenu/' % \
                                             (menu,)).hide()
            for menu in ['remove', 'clear', 'pl', 'update',
                         'new', 'edit', 'sort', 'tag']:
                self.UIManager.get_widget('/mainmenu/' + menu + 'menu/').hide()
        elif self.current_tab == self.TAB_STREAMS:
            self.UIManager.get_widget('/mainmenu/newmenu/').show()
            if self.streams_selection.count_selected_rows() > 0:
                if self.streams_selection.count_selected_rows() == 1:
                    self.UIManager.get_widget('/mainmenu/editmenu/').show()
                else:
                    self.UIManager.get_widget('/mainmenu/editmenu/').hide()
                for menu in ['add', 'replace', 'playafter', 'rm']:
                    self.UIManager.get_widget('/mainmenu/%smenu/' % \
                                             (menu,)).show()

            else:
                for menu in ['add', 'replace', 'playafter', 'rm']:
                    self.UIManager.get_widget('/mainmenu/%smenu/' % \
                                             (menu,)).hide()
            for menu in ['rename', 'remove', 'clear',
                         'pl', 'update', 'sort', 'tag']:
                self.UIManager.get_widget('/mainmenu/' + menu + 'menu/').hide()

    def path_to_icon(self, icon_name):
        full_filename = pkg_resources.resource_filename( __name__, \
                                                        "pixmaps/%s" % icon_name)
        if os.path.exists(full_filename):
            return full_filename
        else:
            self.logger.critical("Icon %r cannot be found. Aborting...", icon_name)
            sys.exit(1)

    def on_tags_edit(self, _widget):
        ui.change_cursor(Gdk.Cursor.new(Gdk.CursorType.WATCH))
        while Gtk.events_pending():
            Gtk.main_iteration()

        files = []
        temp_mpdpaths = []
        if self.current_tab == self.TAB_INFO:
            if self.status_is_play_or_pause():
                # Use current file in songinfo:
                mpdpath = mpdh.get(self.songinfo, 'file')
                fullpath = os.path.join(
                    self.config.musicdir[self.config.profile_num], mpdpath)
                files.append(fullpath)
                temp_mpdpaths.append(mpdpath)
        elif self.current_tab == self.TAB_LIBRARY:
            # Populates files array with selected library items:
            items = self.library.get_path_child_filenames(False)
            for item in items:
                files.append(
                    os.path.join(self.config.musicdir[self.config.profile_num],
                                 item))
                temp_mpdpaths.append(item)
        elif self.current_tab == self.TAB_CURRENT:
            # Populates files array with selected current playlist items:
            temp_mpdpaths = self.current.get_selected_filenames(False)
            files = self.current.get_selected_filenames(True)

        tageditor = tagedit.TagEditor(self.window,
                                      self.tags_mpd_update,
                                      self.tags_set_use_mpdpath)
        tageditor.set_use_mpdpaths(self.config.tags_use_mpdpath)
        tageditor.on_tags_edit(files, temp_mpdpaths,
                               self.config.musicdir[self.config.profile_num])

    def tags_set_use_mpdpath(self, use_mpdpath):
        self.config.tags_use_mpdpath = use_mpdpath

    def tags_mpd_update(self, tag_paths):
        self.mpd.update(list(tag_paths))
        self.mpd_update_queued = True

    def on_about(self, _action):
        about_dialog = about.About(self.window,
                                   self.config,
                                   version,
                                   __license__,
                                   self.path_to_icon('sonata_large.png'))

        stats = None
        if self.conn:
            # Extract some MPD stats:
            mpdstats = self.mpd.stats()
            stats = {'artists': mpdstats['artists'],
                 'albums': mpdstats['albums'],
                 'songs': mpdstats['songs'],
                 'db_playtime': mpdstats['db_playtime'],
                 }

        about_dialog.about_load(stats)

    def systemtray_initialize(self):
        # Make system tray 'icon' to sit in the system tray
        self.tray_icon.initialize(
            self.systemtray_click,
            self.systemtray_scroll,
            self.systemtray_activate,
        )

        if self.config.show_trayicon:
            self.tray_icon.show()
        else:
            self.tray_icon.hide()
        self.tray_icon.update_icon(self.path_to_icon('sonata.png'))

    def dbus_show(self):
        self.window.hide()
        self.withdraw_app_undo()

    def dbus_toggle(self):
        if self.window.get_property('visible'):
            self.withdraw_app()
        else:
            self.withdraw_app_undo()

    def dbus_popup(self):
        self.on_currsong_notify(force_popup=True)

    def dbus_fullscreen(self):
        self.fullscreen_cover_art(None)

    def main(self):
        signal.signal(signal.SIGINT, self.on_delete_event)
        Gtk.main()
<|MERGE_RESOLUTION|>--- conflicted
+++ resolved
@@ -3224,13 +3224,9 @@
 
     def menu_popup(self, widget, event):
         if widget == self.window:
-<<<<<<< HEAD
             # Prevent the popup from statusbar (if present)
             height = event.get_coords()[1]
             if height > self.notebook.get_allocation().height:
-=======
-            if event.get_coords()[1] > self.notebook.get_allocation().height:
->>>>>>> ececaa6a
                 return
         if event.button == 3:
             self.update_menu_visibility(True)

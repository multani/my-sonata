
__license__ = """
Sonata, an elegant GTK+ client for the Music Player Daemon
Copyright 2006-2008 Scott Horowitz <stonecrest@gmail.com>

This file is part of Sonata.

Sonata is free software; you can redistribute it and/or modify
it under the terms of the GNU General Public License as published by
the Free Software Foundation; either version 3 of the License, or
(at your option) any later version.

Sonata is distributed in the hope that it will be useful,
but WITHOUT ANY WARRANTY; without even the implied warranty of
MERCHANTABILITY or FITNESS FOR A PARTICULAR PURPOSE.  See the
GNU General Public License for more details.

You should have received a copy of the GNU General Public License
along with this program.  If not, see <http://www.gnu.org/licenses/>.
"""

import sys
import gettext
import logging
import os
import warnings

import urllib.parse, urllib.request
import re
import gc
import shutil
import threading

import mpd

from gi.repository import Gtk, Gdk, GdkPixbuf, GObject, Pango

import pkg_resources

import sonata.mpdhelper as mpdh

from sonata import misc, ui, consts, img, tray, formatting

from sonata.pluginsystem import pluginsystem
from sonata.config import Config

from sonata import preferences, tagedit, \
                artwork, about, \
                scrobbler, info, \
                library, streams, \
                playlists, current, \
                lyricwiki, rhapsodycovers, \
                dbus_plugin as dbus
from sonata.song import SongRecord

from sonata.version import version


class Base(object):

    ### XXX Warning, a long __init__ ahead:

    def __init__(self, args, window=None):
        self.logger = logging.getLogger(__name__)

        # The following attributes were used but not defined here before:
        self.album_current_artist = None

        self.allow_art_search = None
        self.choose_dialog = None
        self.chooseimage_visible = None

        self.imagelist = None

        self.iterate_handler = None
        self.local_dest_filename = None

        self.notification_width = None

        self.remote_albumentry = None
        self.remote_artistentry = None
        self.remote_dest_filename = None
        self.remotefilelist = None
        self.seekidle = None
        self.artwork = None

        self.mpd = mpdh.MPDHelper(mpd.MPDClient())
        self.conn = False
        # Anything != than self.conn, to actually refresh the UI at startup.
        self.prevconn = not self.conn

        # Constants
        self.TAB_CURRENT = _("Current")
        self.TAB_LIBRARY = _("Library")
        self.TAB_PLAYLISTS = _("Playlists")
        self.TAB_STREAMS = _("Streams")
        self.TAB_INFO = _("Info")

        # If the connection to MPD times out, this will cause the interface
        # to freeze while the socket.connect() calls are repeatedly executed.
        # Therefore, if we were not able to make a connection, slow down the
        # iteration check to once every 15 seconds.
        self.iterate_time_when_connected = 500
        # Slow down polling when disconnected stopped
        self.iterate_time_when_disconnected_or_stopped = 1000


        self.trying_connection = False

        self.traytips = tray.TrayIconTips()

        # better keep a reference around
        try:
            self.dbus_service = dbus.SonataDBus(self.dbus_show,
                                                self.dbus_toggle,
                                                self.dbus_popup,
                                                self.dbus_fullscreen)
        except Exception:
            pass
        dbus.start_dbus_interface()

        self.gnome_session_management()

        misc.create_dir('~/.covers/')

        # Initialize vars for GUI
        self.current_tab = self.TAB_CURRENT

        self.prevstatus = None
        self.prevsonginfo = None

        self.popuptimes = ['2', '3', '5', '10', '15', '30', _('Entire song')]

        self.exit_now = False
        self.ignore_toggle_signal = False

        self.user_connect = False

        self.sonata_loaded = False
        self.call_gc_collect = False

        self.album_reset_artist()

        show_prefs = False
        self.merge_id = None

        self.actionGroupProfiles = None

        self.skip_on_profiles_click = False
        self.last_repeat = None
        self.last_random = None
        self.last_consume = None
        self.last_title = None
        self.last_progress_frac = None
        self.last_progress_text = None

        self.last_status_text = ""

        self.img_clicked = False

        self.mpd_update_queued = False

        # XXX get rid of all of these:
        self.all_tab_names = [self.TAB_CURRENT, self.TAB_LIBRARY,
                              self.TAB_PLAYLISTS, self.TAB_STREAMS,
                              self.TAB_INFO]
        all_tab_ids = "current library playlists streams info".split()
        self.tabname2id = dict(zip(self.all_tab_names, all_tab_ids))
        self.tabid2name = dict(zip(all_tab_ids, self.all_tab_names))
        self.tabname2tab = dict()
        self.tabname2focus = dict()
        self.plugintabs = dict()

<<<<<<< HEAD
        self.config = Config( _('Default Profile'),
=======
        self.config = Config(_('Default Profile'),
>>>>>>> c7918c61
                             '%s %%A %s %%B' % (_("by"), _("from")))
        self.preferences = preferences.Preferences(self.config,
            self.on_connectkey_pressed, self.on_currsong_notify,
            self.update_infofile, self.settings_save,
            self.populate_profiles_for_menu)

        self.settings_load()
        self.setup_prefs_callbacks()

        if args.start_visibility is not None:
            self.config.withdrawn = not args.start_visibility
        if self.config.autoconnect:
            self.user_connect = True
        args.apply_profile_arg(self.config)

        self.notebook_show_first_tab = not self.config.tabs_expanded or \
                self.config.withdrawn

        # Add some icons, assign pixbufs:
        self.iconfactory = Gtk.IconFactory()
        ui.icon(self.iconfactory, 'sonata', self.path_to_icon('sonata.png'))
        ui.icon(self.iconfactory, 'artist',
                self.path_to_icon('sonata-artist.png'))
        ui.icon(self.iconfactory, 'album', self.path_to_icon('sonata-album.png'))
        icon_theme = Gtk.IconTheme.get_default()
        img_res, img_width, _img_height = Gtk.icon_size_lookup(Gtk.IconSize.SMALL_TOOLBAR)
        if not img_res:
                self.logger.error("Invalid size of Volume Icon")
        for iconname in ('stock_volume-mute', 'stock_volume-min',
                         'stock_volume-med', 'stock_volume-max'):
            try:
                ui.icon(self.iconfactory, iconname,
                        icon_theme.lookup_icon(
                            iconname, img_width,
                            Gtk.IconLookupFlags.USE_BUILTIN).get_filename())
            except:
                # Fallback to Sonata-included icons:
                ui.icon(self.iconfactory, iconname,
                        self.path_to_icon('sonata-%s.png' % iconname))

        # Main window
        if window is None:
            self.window = Gtk.Window(type=Gtk.WindowType.TOPLEVEL)
            self.window_owner = True
        else:
            self.window = window
            self.window_owner = False
        if self.window_owner:
            self.window.set_title('Sonata')
            self.window.set_role('mainWindow')
            self.window.set_resizable(True)
            if self.config.ontop:
                self.window.set_keep_above(True)
            if self.config.sticky:
                self.window.stick()
            if not self.config.decorated:
                self.window.set_decorated(False)
        self.preferences.window = self.window

        self.notebook = Gtk.Notebook()

        # Artwork
        self.artwork = artwork.Artwork(
            self.config, self.path_to_icon, misc.is_lang_rtl(self.window),
            lambda: self.info_imagebox.get_size_request(),
            self.schedule_gc_collect, self.target_image_filename,
            self.imagelist_append, self.remotefilelist_append,
            self.notebook.get_allocation, self.set_allow_art_search,
            self.status_is_play_or_pause, self.path_to_icon('sonata-album.png'),
            self.get_current_song_text)


        # Popup menus:
        actions = [
            ('sortmenu', gtk.STOCK_SORT_ASCENDING, _('_Sort List')),
            ('plmenu', gtk.STOCK_SAVE, _('Sa_ve Selected to')),
            ('profilesmenu', gtk.STOCK_CONNECT, _('_Connection')),
            ('playaftermenu', None, _('P_lay after')),
            ('playmodemenu', None, _('Play _Mode')),
<<<<<<< HEAD
            ('updatemenu', None, _('_Update')),
            ('chooseimage_menu', Gtk.STOCK_CONVERT, _('Use _Remote Image...'),
=======
            ('updatemenu', gtk.STOCK_REFRESH, _('_Update')),
            ('chooseimage_menu', gtk.STOCK_CONVERT, _('Use _Remote Image...'),
>>>>>>> c7918c61
             None, None, self.image_remote),
            ('localimage_menu', Gtk.STOCK_OPEN, _('Use _Local Image...'),
             None, None, self.image_local),
            ('fullscreencoverart_menu', Gtk.STOCK_FULLSCREEN,
             _('_Fullscreen Mode'), 'F11', None, self.fullscreen_cover_art),
            ('resetimage_menu', Gtk.STOCK_CLEAR, _('Reset Image'), None, None,
             self.artwork.on_reset_image),
            ('playmenu', Gtk.STOCK_MEDIA_PLAY, _('_Play'), None, None,
             self.mpd_pp),
            ('pausemenu', Gtk.STOCK_MEDIA_PAUSE, _('Pa_use'), None, None,
             self.mpd_pp),
            ('stopmenu', Gtk.STOCK_MEDIA_STOP, _('_Stop'), None, None,
             self.mpd_stop),
            ('prevmenu', Gtk.STOCK_MEDIA_PREVIOUS, _('Pre_vious'), None, None,
             self.mpd_prev),
            ('nextmenu', Gtk.STOCK_MEDIA_NEXT, _('_Next'), None, None,
             self.mpd_next),
            ('quitmenu', Gtk.STOCK_QUIT, _('_Quit'), None, None,
             self.on_delete_event_yes),
            ('removemenu', Gtk.STOCK_REMOVE, _('_Remove'), None, None,
             self.on_remove),
            ('clearmenu', Gtk.STOCK_CLEAR, _('_Clear'), '<Ctrl>Delete', None,
             self.mpd_clear),
            ('updatefullmenu', None, _('_Entire Library'), '<Ctrl><Shift>u',
             None, self.on_updatedb),
            ('updateselectedmenu', None, _('_Selected Items'), '<Ctrl>u', None,
             self.on_updatedb_shortcut),
            ('preferencemenu', Gtk.STOCK_PREFERENCES, _('_Preferences...'),
             'F5', None, self.on_prefs),
            ('aboutmenu', gtk.STOCK_ABOUT, _('_About...'), 'F1', None, self.on_about),
            ('tagmenu', gtk.STOCK_EDIT, _('_Edit Tags...'), '<Ctrl>t', None,
             self.on_tags_edit),
            ('addmenu', Gtk.STOCK_ADD, _('_Add'), '<Ctrl>d', None,
             self.on_add_item),
            ('replacemenu', Gtk.STOCK_REDO, _('_Replace'), '<Ctrl>r', None,
             self.on_replace_item),
            ('add2menu', None, _('Add'), '<Shift><Ctrl>d', None,
             self.on_add_item_play),
            ('replace2menu', None, _('Replace'), '<Shift><Ctrl>r', None,
             self.on_replace_item_play),
            ('rmmenu', None, _('_Delete...'), None, None, self.on_remove),
            ('sortshuffle', None, _('Shuffle'), '<Alt>r', None,
             self.mpd_shuffle), ]

        keyactions = [
            ('expandkey', None, 'Expand Key', '<Alt>Down', None,
             self.on_expand),
            ('collapsekey', None, 'Collapse Key', '<Alt>Up', None,
             self.on_collapse),
            ('ppkey', None, 'Play/Pause Key', '<Ctrl>p', None, self.mpd_pp),
            ('stopkey', None, 'Stop Key', '<Ctrl>s', None, self.mpd_stop),
            ('prevkey', None, 'Previous Key', '<Ctrl>Left', None,
             self.mpd_prev),
            ('nextkey', None, 'Next Key', '<Ctrl>Right', None, self.mpd_next),
            ('lowerkey', None, 'Lower Volume Key', '<Ctrl>minus', None,
             self.on_volume_lower),
            ('raisekey', None, 'Raise Volume Key', '<Ctrl>plus', None,
             self.on_volume_raise),
            ('raisekey2', None, 'Raise Volume Key 2', '<Ctrl>equal', None,
             self.on_volume_raise),
            ('quitkey', None, 'Quit Key', '<Ctrl>q', None,
             self.on_delete_event_yes),
            ('quitkey2', None, 'Quit Key 2', '<Ctrl>w', None,
             self.on_delete_event),
            ('connectkey', None, 'Connect Key', '<Alt>c', None,
             self.on_connectkey_pressed),
            ('disconnectkey', None, 'Disconnect Key', '<Alt>d', None,
             self.on_disconnectkey_pressed),
            ('searchkey', None, 'Search Key', '<Ctrl>h', None,
             self.on_library_search_shortcut),
            ('nexttabkey', None, 'Next Tab Key', '<Alt>Right', None,
             self.switch_to_next_tab),
            ('prevtabkey', None, 'Prev Tab Key', '<Alt>Left', None,
             self.switch_to_prev_tab), ]

        tabactions = [('tab%skey' % i, None, 'Tab%s Key' % i,
                   '<Alt>%s' % i, None,
                   lambda _a, i=i: self.switch_to_tab_num(i-1))
                  for i in range(1, 10)]

        toggle_actions = [
            ('showmenu', None, _('S_how Sonata'), None, None,
             self.on_withdraw_app_toggle, not self.config.withdrawn),
            ('repeatmenu', None, _('_Repeat'), None, None,
             self.on_repeat_clicked, False),
            ('randommenu', None, _('Rando_m'), None, None,
             self.on_random_clicked, False),
            ('consumemenu', None, _('Consume'), None, None,
             self.on_consume_clicked, False),
            ]

        toggle_tabactions = [
            (self.TAB_CURRENT, None, self.TAB_CURRENT, None, None,
             self.on_tab_toggle, self.config.current_tab_visible),
            (self.TAB_LIBRARY, None, self.TAB_LIBRARY, None, None,
             self.on_tab_toggle, self.config.library_tab_visible),
            (self.TAB_PLAYLISTS, None, self.TAB_PLAYLISTS, None, None,
             self.on_tab_toggle, self.config.playlists_tab_visible),
            (self.TAB_STREAMS, None, self.TAB_STREAMS, None, None,
             self.on_tab_toggle, self.config.streams_tab_visible),
            (self.TAB_INFO, None, self.TAB_INFO, None, None,
             self.on_tab_toggle, self.config.info_tab_visible), ]

        uiDescription = """
            <ui>
              <popup name="imagemenu">
                <menuitem action="chooseimage_menu"/>
                <menuitem action="localimage_menu"/>
                <menuitem action="fullscreencoverart_menu"/>
                <separator name="FM1"/>
                <menuitem action="resetimage_menu"/>
              </popup>
              <popup name="traymenu">
                <menuitem action="showmenu"/>
                <separator name="FM1"/>
                <menuitem action="playmenu"/>
                <menuitem action="pausemenu"/>
                <menuitem action="stopmenu"/>
                <menuitem action="prevmenu"/>
                <menuitem action="nextmenu"/>
                <separator name="FM2"/>
                <menu action="playmodemenu">
                  <menuitem action="repeatmenu"/>
                  <menuitem action="randommenu"/>
                  <menuitem action="consumemenu"/>
                </menu>
                <menuitem action="fullscreencoverart_menu"/>
                <menuitem action="preferencemenu"/>
                <separator name="FM3"/>
                <menuitem action="quitmenu"/>
              </popup>
              <popup name="mainmenu">
                <menuitem action="addmenu"/>
                <menuitem action="replacemenu"/>
                <menu action="playaftermenu">
                  <menuitem action="add2menu"/>
                  <menuitem action="replace2menu"/>
                </menu>
                <menuitem action="newmenu"/>
                <menuitem action="editmenu"/>
                <menuitem action="removemenu"/>
                <menuitem action="clearmenu"/>
                <menuitem action="tagmenu"/>
                <menuitem action="renamemenu"/>
                <menuitem action="rmmenu"/>
                <menu action="sortmenu">
                  <menuitem action="sortbytitle"/>
                  <menuitem action="sortbyartist"/>
                  <menuitem action="sortbyalbum"/>
                  <menuitem action="sortbyfile"/>
                  <menuitem action="sortbydirfile"/>
                  <separator name="FM3"/>
                  <menuitem action="sortshuffle"/>
                  <menuitem action="sortreverse"/>
                </menu>
                <menu action="plmenu">
                  <menuitem action="savemenu"/>
                  <separator name="FM4"/>
                </menu>
                <separator name="FM1"/>
                <menuitem action="repeatmenu"/>
                <menuitem action="randommenu"/>
				<menuitem action="consumemenu"/>
                <menu action="updatemenu">
                  <menuitem action="updateselectedmenu"/>
                  <menuitem action="updatefullmenu"/>
                </menu>
                <separator name="FM2"/>
                <menu action="profilesmenu">
                </menu>
                <menuitem action="preferencemenu"/>
                <menuitem action="aboutmenu"/>
                <menuitem action="quitmenu"/>
              </popup>
              <popup name="librarymenu">
                <menuitem action="filesystemview"/>
                <menuitem action="artistview"/>
                <menuitem action="genreview"/>
                <menuitem action="albumview"/>
              </popup>
              <popup name="hidden">
                <menuitem action="centerplaylistkey"/>
              </popup>
            """

        uiDescription += '<popup name="notebookmenu">'
        uiDescription += ''.join('<menuitem action="%s"/>' % name
                     for name in self.all_tab_names)
        uiDescription += "</popup>"

        uiDescription += ''.join('<accelerator action="%s"/>' % a[0]
                     for a in keyactions + tabactions)

        uiDescription += "</ui>"

        # Try to connect to MPD:
        self.mpd_connect(blocking=True)
        if self.conn:
            self.status = self.mpd.status()
            self.iterate_time = self.iterate_time_when_connected
            self.songinfo = self.mpd.currentsong()
            self.artwork.update_songinfo(self.songinfo)
        elif self.config.initial_run:
            show_prefs = True

        # Realizing self.window will allow us to retrieve the theme's
        # link-color; we can then apply to it various widgets:
        try:
            self.window.realize()
            linkcolor = \
                    self.window.style_get_property("link-color").to_string()
        except:
            linkcolor = None

        # Audioscrobbler
        self.scrobbler = scrobbler.Scrobbler(self.config)
        self.scrobbler.import_module()
        self.scrobbler.init()
        self.preferences.scrobbler = self.scrobbler

        # Plug-ins imported as modules
        self.lyricwiki = lyricwiki.LyricWiki()
        self.rhapsodycovers = rhapsodycovers.RhapsodyCovers()

        # Current tab
        self.current = current.Current(
            self.config, self.mpd, self.TAB_CURRENT,
            self.on_current_button_press, self.connected,
            lambda: self.sonata_loaded, lambda: self.songinfo,
            self.update_statusbar, self.iterate_now,
            lambda: self.library.libsearchfilter_get_style(), self.new_tab)

        self.current_treeview = self.current.get_treeview()
        self.current_selection = self.current.get_selection()

        currentactions = [
            ('centerplaylistkey', None, 'Center Playlist Key', '<Ctrl>i',
             None, self.current.center_song_in_list),
            ('sortbyartist', None, _('By Artist'), None, None,
             self.current.on_sort_by_artist),
            ('sortbyalbum', None, _('By Album'), None, None,
             self.current.on_sort_by_album),
            ('sortbytitle', None, _('By Song Title'), None, None,
             self.current.on_sort_by_title),
            ('sortbyfile', None, _('By File Name'), None, None,
             self.current.on_sort_by_file),
            ('sortbydirfile', None, _('By Dir & File Name'), None, None,
             self.current.on_sort_by_dirfile),
            ('sortreverse', None, _('Reverse List'), None, None,
             self.current.on_sort_reverse),
            ]

        # Library tab
        self.library = library.Library(
            self.config, self.mpd, self.artwork, self.TAB_LIBRARY,
            self.path_to_icon('sonata-album.png'), self.settings_save,
            self.current.filtering_entry_make_red,
            self.current.filtering_entry_revert_color,
            self.current.filter_key_pressed, self.on_add_item, self.connected,
            self.on_library_button_press, self.new_tab,
            self.get_multicd_album_root_dir)

        self.library_treeview = self.library.get_treeview()
        self.library_selection = self.library.get_selection()

        libraryactions = self.library.get_libraryactions()

        # Info tab
        self.info = info.Info(self.config, self.artwork.get_info_image(),
                              linkcolor, self.on_link_click,
                              self.get_playing_song,
                              self.TAB_INFO, self.on_image_activate,
                              self.on_image_motion_cb, self.on_image_drop_cb,
                              self.album_return_artist_and_tracks,
                              self.new_tab)

        self.info_imagebox = self.info.get_info_imagebox()

        # Streams tab
        self.streams = streams.Streams(self.config, self.window,
                                       self.on_streams_button_press,
                                       self.on_add_item,
                                       self.settings_save,
                                       self.TAB_STREAMS,
                                       self.new_tab)

        self.streams_treeview = self.streams.get_treeview()
        self.streams_selection = self.streams.get_selection()

        streamsactions = [
            ('newmenu', None, _('_New...'), '<Ctrl>n', None,
             self.streams.on_streams_new),
            ('editmenu', None, _('_Edit...'), None, None,
             self.streams.on_streams_edit), ]

        # Playlists tab
        self.playlists = playlists.Playlists(self.config, self.window,
                                             self.mpd,
                                             lambda: self.UIManager,
                                             self.update_menu_visibility,
                                             self.iterate_now,
                                             self.on_add_item,
                                             self.on_playlists_button_press,
                                             self.current.get_current_songs,
                                             self.connected,
                                             self.add_selected_to_playlist,
                                             self.TAB_PLAYLISTS,
                                             self.new_tab)

        self.playlists_treeview = self.playlists.get_treeview()
        self.playlists_selection = self.playlists.get_selection()

        playlistsactions = [
            ('savemenu', None, _('_New Playlist...'), '<Ctrl><Shift>s', None,
             self.playlists.on_playlist_save),
            ('renamemenu', None, _('_Rename...'), None, None,
             self.playlists.on_playlist_rename),
            ]

        # Main app:
        self.UIManager = Gtk.UIManager()
        actionGroup = Gtk.ActionGroup('Actions')
        actionGroup.add_actions(actions)
        actionGroup.add_actions(keyactions)
        actionGroup.add_actions(tabactions)
        actionGroup.add_actions(currentactions)
        actionGroup.add_actions(libraryactions)
        actionGroup.add_actions(streamsactions)
        actionGroup.add_actions(playlistsactions)
        actionGroup.add_toggle_actions(toggle_actions)
        actionGroup.add_toggle_actions(toggle_tabactions)
        self.UIManager.insert_action_group(actionGroup, 0)
        self.UIManager.add_ui_from_string(uiDescription)
        self.populate_profiles_for_menu()
        self.window.add_accel_group(self.UIManager.get_accel_group())
        self.mainmenu = self.UIManager.get_widget('/mainmenu')
        self.randommenu = self.UIManager.get_widget('/mainmenu/randommenu')
        self.consumemenu = self.UIManager.get_widget('/mainmenu/consumemenu')
        self.repeatmenu = self.UIManager.get_widget('/mainmenu/repeatmenu')
        self.imagemenu = self.UIManager.get_widget('/imagemenu')
        self.traymenu = self.UIManager.get_widget('/traymenu')
        self.librarymenu = self.UIManager.get_widget('/librarymenu')
        self.library.set_librarymenu(self.librarymenu)
        self.notebookmenu = self.UIManager.get_widget('/notebookmenu')
        mainhbox = Gtk.HBox()
        mainvbox = Gtk.VBox()
        tophbox = Gtk.HBox()

<<<<<<< HEAD
        self.tray_icon = tray.TrayIcon(self.window, self.traymenu, self.traytips)
=======
        # Autostart plugins
        for plugin in pluginsystem.get_info():
            if plugin.name in self.config.autostart_plugins:
                pluginsystem.set_enabled(plugin, True)

        # New plugins
        for plugin in pluginsystem.get_info():
            if plugin.name not in self.config.known_plugins:
                self.config.known_plugins.append(plugin.name)
                if plugin.name in consts.DEFAULT_PLUGINS:
                    self.logger.info(
                        _("Enabling new plug-in %s..." % plugin.name))
                    pluginsystem.set_enabled(plugin, True)
                else:
                    self.logger.info(_("Found new plug-in %s." % plugin.name))

        TrayFactory = tray.get_tray_icon_factory()
        self.tray_icon = TrayFactory(self.window, self.traymenu, self.traytips)
>>>>>>> c7918c61

        self.albumimage = self.artwork.get_albumimage()

        self.imageeventbox = ui.eventbox(add=self.albumimage)
        self.imageeventbox.drag_dest_set(Gtk.DestDefaults.HIGHLIGHT |
                                         Gtk.DestDefaults.DROP,
                                         [Gtk.TargetEntry.new("text/uri-list", 0, 80),
                                          Gtk.TargetEntry.new("text/plain", 0, 80)],
                                         Gdk.DragAction.DEFAULT)
        if not self.config.show_covers:
            ui.hide(self.imageeventbox)
        tophbox.pack_start(self.imageeventbox, False, False, 5)
        topvbox = Gtk.VBox()
        toptophbox = Gtk.HBox()
        self.prevbutton = ui.button(stock=Gtk.STOCK_MEDIA_PREVIOUS,
                                    relief=Gtk.ReliefStyle.NONE,
                                    can_focus=False, hidetxt=True)
        self.ppbutton = ui.button(stock=Gtk.STOCK_MEDIA_PLAY,
                                  relief=Gtk.ReliefStyle.NONE,
                                  can_focus=False, hidetxt=True)
        self.stopbutton = ui.button(stock=Gtk.STOCK_MEDIA_STOP,
                                    relief=Gtk.ReliefStyle.NONE,
                                    can_focus=False, hidetxt=True)
        self.nextbutton = ui.button(stock=Gtk.STOCK_MEDIA_NEXT,
                                    relief=Gtk.ReliefStyle.NONE,
                                    can_focus=False, hidetxt=True)
        for mediabutton in (self.prevbutton, self.ppbutton, self.stopbutton,
                            self.nextbutton):
            toptophbox.pack_start(mediabutton, False, False, 0)
            if not self.config.show_playback:
                ui.hide(mediabutton)
        self.progressbox = Gtk.VBox()
        self.progresslabel = ui.label(w=-1, h=6)
        self.progressbox.pack_start(self.progresslabel, True, True, 0)
        self.progressbar = Gtk.ProgressBar()
        self.progressbar.set_pulse_step(0.05)
        self.progressbar.set_ellipsize(Pango.EllipsizeMode.NONE)
        self.progressbar.set_show_text(True)

        self.progresseventbox = ui.eventbox(add=self.progressbar, visible=True)
        self.progressbox.pack_start(self.progresseventbox, False, False, 0)
        self.progresslabel2 = ui.label(w=-1, h=6)
        self.progressbox.pack_start(self.progresslabel2, True, True, 0)
        toptophbox.pack_start(self.progressbox, True, True, 0)
        if not self.config.show_progress:
            ui.hide(self.progressbox)
        self.volumebutton = Gtk.VolumeButton()
        self.volumebutton.set_adjustment(Gtk.Adjustment(0, 0, 100, 5, 5,))
        if not self.config.show_playback:
            ui.hide(self.volumebutton)
        toptophbox.pack_start(self.volumebutton, False, False, 0)
        topvbox.pack_start(toptophbox, False, False, 2)
        self.expander = ui.expander(text=_("Playlist"),
                                    expand=self.config.expanded,
                                    can_focus=False)
        expanderbox = Gtk.VBox()
        self.cursonglabel1 = ui.label(y=0)
        self.cursonglabel2 = ui.label(y=0)
        expanderbox.pack_start(self.cursonglabel1, True, True, 0)
        expanderbox.pack_start(self.cursonglabel2, True, True, 0)
        self.expander.set_label_widget(expanderbox)
        topvbox.pack_start(self.expander, False, False, 2)
        tophbox.pack_start(topvbox, True, True, 3)
        mainvbox.pack_start(tophbox, False, False, 5)
        self.notebook.set_tab_pos(Gtk.PositionType.TOP)
        self.notebook.set_scrollable(True)

        mainvbox.pack_start(self.notebook, True, True, 5)

        self.statusbar = Gtk.Statusbar()
        # TODO Find out what to do here
        #self.statusbar.set_has_resize_grip(True)
        if not self.config.show_statusbar or not self.config.expanded:
            ui.hide(self.statusbar)
        mainvbox.pack_start(self.statusbar, False, False, 0)
        mainhbox.pack_start(mainvbox, True, True, 3)
        if self.window_owner:
            self.window.add(mainhbox)
            self.window.move(self.config.x, self.config.y)
            self.window.set_size_request(270, -1)
        if not self.config.expanded:
            ui.hide(self.notebook)
            self.cursonglabel1.set_markup('<big><b>%s</b></big>' %
                                          (_('Stopped'),))
            self.cursonglabel2.set_markup('<small>%s</small>' % (_(('Click to'
                                                                   'expand'))))
            if self.window_owner:
                self.window.set_default_size(self.config.w, 1)
        else:
            self.cursonglabel1.set_markup('<big><b>%s</b></big>' % \
                                          (_('Stopped')))

            self.cursonglabel2.set_markup('<small>%s</small>' % (_(('Click to'
                                                                 'collapse'))))

            if self.window_owner:
                self.window.set_default_size(self.config.w, self.config.h)
        self.expander.set_tooltip_text(self.cursonglabel1.get_text())
        if not self.conn:
            self.progressbar.set_text(_('Not Connected'))
        elif not self.status:
            self.progressbar.set_text(_('No Read Permission'))

        # Update tab positions: XXX move to self.new_tab
        self.notebook.reorder_child(self.current.get_widgets(),
                                    self.config.current_tab_pos)
        self.notebook.reorder_child(self.library.get_widgets(),
                                    self.config.library_tab_pos)
        self.notebook.reorder_child(self.playlists.get_widgets(),
                                    self.config.playlists_tab_pos)
        self.notebook.reorder_child(self.streams.get_widgets(),
                                    self.config.streams_tab_pos)
        self.notebook.reorder_child(self.info.get_widgets(),
                                    self.config.info_tab_pos)
        self.last_tab = self.notebook_get_tab_text(self.notebook, 0)

        # Song notification window:
        outtertipbox = Gtk.VBox()
        tipbox = Gtk.HBox()

        self.trayalbumeventbox, self.trayalbumimage2 = \
                self.artwork.get_trayalbum()

        hiddenlbl = ui.label(w=2, h=-1)
        tipbox.pack_start(hiddenlbl, False, False, 0)
        tipbox.pack_start(self.trayalbumeventbox, False, False, 0)

        tipbox.pack_start(self.trayalbumimage2, False, False, 0)
        if not self.config.show_covers:
            ui.hide(self.trayalbumeventbox)
            ui.hide(self.trayalbumimage2)
        innerbox = Gtk.VBox()
        self.traycursonglabel1 = ui.label(markup=_("Playlist"), y=1)
        self.traycursonglabel2 = ui.label(markup=_("Playlist"), y=0)
        label1 = ui.label(markup='<span size="10"> </span>')
        innerbox.pack_start(label1, True, True, 0)
        innerbox.pack_start(self.traycursonglabel1, True, True, 0)
        innerbox.pack_start(self.traycursonglabel2, True, True, 0)

        self.trayprogressbar = Gtk.ProgressBar()
        self.trayprogressbar.set_pulse_step(0.05)
        self.trayprogressbar.set_ellipsize(Pango.EllipsizeMode.NONE)
        self.trayprogressbar.set_show_text(True)

        label2 = ui.label(markup='<span size="10"> </span>')
        innerbox.pack_start(label2, True, True, 0)
        innerbox.pack_start(self.trayprogressbar, False, False, 0)
        if not self.config.show_progress:
            ui.hide(self.trayprogressbar)
        label3 = ui.label(markup='<span size="10"> </span>')
        innerbox.pack_start(label3, True, True, 0)
        tipbox.pack_start(innerbox, True, True, 6)
        outtertipbox.pack_start(tipbox, False, False, 2)
        outtertipbox.show_all()
        self.traytips.add_widget(outtertipbox)
        self.tooltip_set_window_width()

        # Fullscreen cover art window
        self.fullscreencoverart = Gtk.Window()
        self.fullscreencoverart.set_title(_("Cover Art"))
        self.fullscreencoverart.set_decorated(True)
        self.fullscreencoverart.fullscreen()
        bgcolor = Gdk.RGBA()
        bgcolor.parse("black")
        self.fullscreencoverart\
            .override_background_color(Gtk.StateFlags.NORMAL, bgcolor)
        self.fullscreencoverart.add_accel_group(
            self.UIManager.get_accel_group())
        fscavbox = Gtk.VBox()
        fscahbox = Gtk.HBox()
        self.fullscreenalbumimage = self.artwork.get_fullscreenalbumimage()
        fscalbl, fscalbl2 = self.artwork.get_fullscreenalbumlabels()
        fscahbox.pack_start(self.fullscreenalbumimage, True, False, 0)
        fscavbox.pack_start(ui.label(), True, False, 0)
        fscavbox.pack_start(fscahbox, False, False, 12)
        fscavbox.pack_start(fscalbl, False, False, 5)
        fscavbox.pack_start(fscalbl2, False, False, 5)
        fscavbox.pack_start(ui.label(), True, False, 0)
        if not self.config.show_covers:
            ui.hide(self.fullscreenalbumimage)
        self.fullscreencoverart.add(fscavbox)

        # Connect to signals
        self.window.add_events(Gdk.EventMask.BUTTON_PRESS_MASK)
        self.traytips.add_events(Gdk.EventMask.BUTTON_PRESS_MASK)
        self.traytips.connect('button_press_event', self.on_traytips_press)
        self.window.connect('delete_event', self.on_delete_event)
        self.window.connect('configure_event', self.on_window_configure)
        self.window.connect('key-press-event', self.on_topwindow_keypress)
        self.imageeventbox.connect('button_press_event',
                                   self.on_image_activate)
        self.imageeventbox.connect('drag_motion', self.on_image_motion_cb)
        self.imageeventbox.connect('drag_data_received', self.on_image_drop_cb)
        self.ppbutton.connect('clicked', self.mpd_pp)
        self.stopbutton.connect('clicked', self.mpd_stop)
        self.prevbutton.connect('clicked', self.mpd_prev)
        self.nextbutton.connect('clicked', self.mpd_next)
        self.progresseventbox.connect('button_press_event',
                                      self.on_progressbar_press)
        self.progresseventbox.connect('scroll_event',
                                      self.on_progressbar_scroll)
        self.volumebutton.connect('value-changed', self.on_volume_change)
        self.expander.connect('activate', self.on_expander_activate)
        self.randommenu.connect('toggled', self.on_random_clicked)
        self.repeatmenu.connect('toggled', self.on_repeat_clicked)
        self.cursonglabel1.connect('notify::label', self.on_currsong_notify)
        self.progressbar.connect('notify::fraction',
                                 self.on_progressbar_notify_fraction)
        self.progressbar.connect('notify::text',
                                 self.on_progressbar_notify_text)
        self.mainwinhandler = self.window.connect('button_press_event',
                                                  self.on_window_click)
        self.notebook.connect('size-allocate', self.on_notebook_resize)
        self.notebook.connect('switch-page', self.on_notebook_page_change)

        self.fullscreencoverart.add_events(Gdk.EventMask.BUTTON_PRESS_MASK)
        self.fullscreencoverart.connect("button-press-event",
                                        self.fullscreen_cover_art_close, False)
        self.fullscreencoverart.connect("key-press-event",
                                        self.fullscreen_cover_art_close, True)
        for treeview in [self.current_treeview, self.library_treeview,
                         self.playlists_treeview, self.streams_treeview]:
            treeview.connect('popup_menu', self.on_menu_popup)
        for treeviewsel in [self.current_selection, self.library_selection,
                            self.playlists_selection, self.streams_selection]:
            treeviewsel.connect('changed', self.on_treeview_selection_changed)
        for widget in [self.ppbutton, self.prevbutton, self.stopbutton,
                       self.nextbutton, self.progresseventbox, self.expander]:
            widget.connect('button_press_event', self.menu_popup)

        self.systemtray_initialize()

        # This will ensure that "Not connected" is shown in the systray tooltip
        if not self.conn:
            self.update_cursong()

        # Ensure that the systemtray icon is added here. This is really only
        # important if we're starting in hidden (minimized-to-tray) mode:
        if self.window_owner and self.config.withdrawn:
            while Gtk.events_pending():
                Gtk.main_iteration()

        dbus.init_gnome_mediakeys(self.mpd_pp, self.mpd_stop, self.mpd_prev,
                                  self.mpd_next)

        # XXX find new multimedia key library here, in case we don't have gnome!
        #if not dbus.using_gnome_mediakeys():
        #    pass

        # Set up current view
        self.currentdata = self.current.get_model()

        # Initialize playlist data and widget
        self.playlistsdata = self.playlists.get_model()

        # Initialize streams data and widget
        self.streamsdata = self.streams.get_model()

        # Initialize library data and widget
        self.librarydata = self.library.get_model()
        self.artwork.library_artwork_init(self.librarydata,
                                          consts.LIB_COVER_SIZE)

        if self.window_owner:
            icon = self.window.render_icon('sonata', Gtk.IconSize.DIALOG)
            self.window.set_icon(icon)

        self.streams.populate()

        self.iterate_now()
        if self.window_owner:
            if self.config.withdrawn:
                if self.tray_icon.is_visible():
                    ui.hide(self.window)
        self.window.show_all()

        # Ensure that button images are displayed despite GTK+ theme
        self.window.get_settings().set_property("gtk-button-images", True)

        if self.config.update_on_start:
            self.on_updatedb(None)

        self.notebook.set_no_show_all(False)
        self.window.set_no_show_all(False)

        if show_prefs:
            self.on_prefs(None)

        self.config.initial_run = False

        # Ensure that sonata is loaded before we display the notif window
        self.sonata_loaded = True
        self.on_currsong_notify()
        self.current.center_song_in_list()

        gc.disable()

        GObject.idle_add(self.header_save_column_widths)

        pluginsystem.notify_of('tab_construct',
                       self.on_enable_tab,
                       self.on_disable_tab)

    ### Tab system:

    def on_enable_tab(self, _plugin, tab):
        self.plugintabs[tab] = self.new_tab(*tab())

    def on_disable_tab(self, _plugin, tab):
        self.notebook.remove(self.plugintabs.pop(tab))

    def new_tab(self, page, stock, text, focus):
        # create the "ear" of the tab:
        hbox = Gtk.HBox()
        hbox.pack_start(ui.image(stock=stock), False, False, 2)
        hbox.pack_start(ui.label(text=text), False, False, 2)
        evbox = ui.eventbox(add=hbox)
        evbox.show_all()

        evbox.connect("button_press_event", self.on_tab_click)

        # create the actual tab:
        self.notebook.append_page(page, evbox)

        if (text in self.tabname2id and
            not getattr(self.config,
                self.tabname2id[text] + '_tab_visible')):
            ui.hide(page)

        self.notebook.set_tab_reorderable(page, True)
        if self.config.tabs_expanded:
            self.notebook.set_tab_label_packing(page, True, True,
                                                Gtk.PACK_START)

        self.tabname2tab[text] = page
        self.tabname2focus[text] = focus

        return page

    def connected(self):
        ### "Model, logic":
        return self.conn

    def status_is_play_or_pause(self):
        return (self.conn and self.status and
            self.status.get('state', None) in ['play', 'pause'])

    def get_playing_song(self):
        if self.status_is_play_or_pause() and self.songinfo:
            return self.songinfo
        return None

    def playing_song_change(self):
        self.artwork.artwork_update()
        for _plugin, cb in pluginsystem.get('playing_song_observers'):
            cb(self.get_playing_song())

    def get_current_song_text(self):
        return (self.cursonglabel1.get_text(),
            self.cursonglabel2.get_text())

    def set_allow_art_search(self):
        self.allow_art_search = True

    def gnome_session_management(self):
        ### XXX The rest:
        try:
            import gnome
            import gnome.ui
            # Code thanks to quodlibet:

            # XXX gnome.init sets process name, locale...
            gnome.init("sonata", version)

            misc.setlocale()

            client = gnome.ui.master_client()
            client.set_restart_style(gnome.ui.RESTART_IF_RUNNING)
            command = os.path.normpath(os.path.join(os.getcwd(), sys.argv[0]))
            try:
                client.set_restart_command([command] + sys.argv[1:])
            except TypeError:
                # Fedora systems have a broken gnome-python wrapper for
                # this function.
                # http://www.sacredchao.net/quodlibet/ticket/591
                # http://trac.gajim.org/ticket/929
                client.set_restart_command(len(sys.argv),
                                           [command] + sys.argv[1:])
            client.connect('die', Gtk.main_quit)
        except:
            pass

    def populate_profiles_for_menu(self):
        host, port, _password = misc.mpd_env_vars()
        if self.merge_id:
            self.UIManager.remove_ui(self.merge_id)
        if self.actionGroupProfiles:
            self.UIManager.remove_action_group(self.actionGroupProfiles)
        self.actionGroupProfiles = Gtk.ActionGroup('MPDProfiles')
        self.UIManager.ensure_update()

        profile_names = [_("MPD_HOST/PORT")] if host \
                or port else self.config.profile_names

        actions = [
            (str(i),
             None,
             "[%d] %s" % (i + 1, ui.quote_label(name)),
             None,
             None,
             i)
            for i, name in enumerate(profile_names)]
        actions.append((
            'disconnect',
            gtk.STOCK_DISCONNECT,
            _('Disconnect'),
            None,
            None,
            len(self.config.profile_names)))

        active_radio = 0 if host or port else self.config.profile_num
        if not self.conn:
            active_radio = len(self.config.profile_names)
        self.actionGroupProfiles.add_radio_actions(actions, active_radio,
                                                   self.on_profiles_click)
        uiDescription = """
            <ui>
              <popup name="mainmenu">
                  <menu action="profilesmenu">
            """
        uiDescription += "".join(
            '<menuitem action=\"%s\" position="top"/>' % action[0]
            for action in reversed(actions))
        uiDescription += """</menu></popup></ui>"""
        self.merge_id = self.UIManager.add_ui_from_string(uiDescription)
        self.UIManager.insert_action_group(self.actionGroupProfiles, 0)
        self.UIManager.get_widget('/hidden').set_property('visible', False)

    def on_profiles_click(self, _radioaction, profile):
        if self.skip_on_profiles_click:
            return
        if profile.get_name() == 'disconnect':
            self.on_disconnectkey_pressed(None)
        else:
            # Clear sonata before we try to connect:
            self.mpd_disconnect()
            self.iterate_now()
            # Now connect to new profile:
            self.config.profile_num = profile.get_current_value()
            self.on_connectkey_pressed(None)

    def mpd_connect(self, blocking=False, force=False):
        if blocking:
            self._mpd_connect(blocking, force)
        else:
            thread = threading.Thread(target=self._mpd_connect,
                                      args=(blocking, force))
            thread.daemon = True
            thread.start()

    def _mpd_connect(self, _blocking, force):
        if self.trying_connection:
            return
        self.trying_connection = True
        if self.user_connect or force:
            self.mpd.disconnect()
            host, port, password = misc.mpd_env_vars()
            if not host:
                host = self.config.host[self.config.profile_num]
            if not port:
                port = self.config.port[self.config.profile_num]
            if not password:
                password = self.config.password[self.config.profile_num]
            self.mpd.connect(host, port)
            if len(password) > 0:
                self.mpd.password(password)
            test = self.mpd.status()
            if test:
                self.conn = True
            else:
                self.conn = False
        else:
            self.conn = False
        if not self.conn:
            self.status = None
            self.songinfo = None
            if self.artwork is not None:
                self.artwork.update_songinfo(self.songinfo)

            self.iterate_time = self.iterate_time_when_disconnected_or_stopped
        self.trying_connection = False

    def mpd_disconnect(self):
        if self.conn:
            self.mpd.close()
            self.mpd.disconnect()
            self.conn = False

    def on_connectkey_pressed(self, _event=None):
        self.user_connect = True
        # Update selected radio button in menu:
        self.skip_on_profiles_click = True
        host, port, _password = misc.mpd_env_vars()
        index = str(0 if host or port else self.config.profile_num)
        self.actionGroupProfiles.get_action(index).activate()
        self.skip_on_profiles_click = False
        # Connect:
        self.mpd_connect(force=True)
        self.iterate_now()

    def on_disconnectkey_pressed(self, _event):
        self.user_connect = False
        # Update selected radio button in menu:
        self.skip_on_profiles_click = True
        self.actionGroupProfiles.get_action('disconnect').activate()
        self.skip_on_profiles_click = False
        # Disconnect:
        self.mpd_disconnect()

    def update_status(self):
        try:
            if not self.conn:
                self.mpd_connect()
            if self.conn:
                self.iterate_time = self.iterate_time_when_connected
                self.status = self.mpd.status()
                if self.status:
                    if self.status['state'] == 'stop':
                        self.iterate_time = \
                                self.iterate_time_when_disconnected_or_stopped
                    self.songinfo = self.mpd.currentsong()
                    self.artwork.update_songinfo(self.songinfo)
                    if not self.last_repeat \
                       or self.last_repeat != self.status['repeat']:
                        self.repeatmenu.set_active(
                            self.status['repeat'] == '1')
                    if not self.last_random \
                       or self.last_random != self.status['random']:
                        self.randommenu.set_active(
                            self.status['random'] == '1')
                    if not self.last_consume or self.last_consume != self.status['consume']:
                        self.consumemenu.set_active(self.status['consume'] == '1')
                    if self.status['xfade'] == '0':
                        self.config.xfade_enabled = False
                    else:
                        self.config.xfade_enabled = True
                        self.config.xfade = int(self.status['xfade'])
                        if self.config.xfade > 30:
                            self.config.xfade = 30
                    self.last_repeat = self.status['repeat']
                    self.last_random = self.status['random']
                    self.last_consume = self.status['consume']
                    return
        except:
            pass
        self.prevstatus = self.status
        self.prevsonginfo = self.songinfo
        self.conn = False
        self.status = None
        self.songinfo = None
        self.artwork.update_songinfo(self.songinfo)

    def iterate(self):
        self.update_status()
        self.info_update(False)

        # XXX: this is subject to race condition, since self.conn can be
        # changed in another thread:
        # 1. self.conn == self.prevconn (stable state)
        # 2. This if is tested and self.handle_change_conn is not called
        # 3. The connection thread updates self.conn
        # 4. self.prevconn = self.conn and we never get into the connected
        # state (or maybe throught another way, but well).
        if self.conn != self.prevconn:
            self.handle_change_conn()
        if self.status != self.prevstatus:
            self.handle_change_status()
        if self.songinfo != self.prevsonginfo:
            self.handle_change_song()

        self.prevconn = self.conn
        self.prevstatus = self.status
        self.prevsonginfo = self.songinfo

        # Repeat ad infitum..
        self.iterate_handler = GObject.timeout_add(self.iterate_time,
                                                   self.iterate)

        if self.config.show_trayicon:
            if self.tray_icon.is_available() and \
               not self.tray_icon.is_visible():
                # Systemtray appears, add icon
                self.systemtray_initialize()
            elif not self.tray_icon.is_available() and self.config.withdrawn:
                # Systemtray gone, unwithdraw app
                self.withdraw_app_undo()

        if self.call_gc_collect:
            gc.collect()
            self.call_gc_collect = False

    def schedule_gc_collect(self):
        self.call_gc_collect = True

    def iterate_stop(self):
        try:
            GObject.source_remove(self.iterate_handler)
        except:
            pass

    def iterate_now(self):
        # Since self.iterate_time_when_connected has been
        # slowed down to 500ms, we'll call self.iterate_now()
        # whenever the user performs an action that requires
        # updating the client
        self.iterate_stop()
        self.iterate()

    def on_topwindow_keypress(self, _widget, event):
        shortcut = Gtk.accelerator_name(event.keyval, event.get_state())
        shortcut = shortcut.replace("<Mod2>", "")
        # These shortcuts were moved here so that they don't interfere with
        # searching the library
        if shortcut == 'BackSpace' and self.current_tab == self.TAB_LIBRARY:
            return self.library.library_browse_parent(None)
        elif shortcut == 'Escape':
            if self.current_tab == self.TAB_LIBRARY \
               and self.library.search_visible():
                self.library.on_search_end(None)
            elif self.current_tab == self.TAB_CURRENT \
                    and self.current.filterbox_visible:
                self.current.searchfilter_toggle(None)
            elif self.config.minimize_to_systray and \
                    self.tray_icon.is_visible():
                self.withdraw_app()
            return
        elif shortcut == 'Delete':
            self.on_remove(None)
        if self.current_tab == self.TAB_CURRENT:
            if event.get_state() & (Gdk.ModifierType.CONTROL_MASK | Gdk.ModifierType.MOD1_MASK):
                return

            # XXX this isn't the right thing with GTK input methods:
            text = chr(Gdk.keyval_to_unicode(event.keyval))

            # We only want to toggle open the filterbar if the key press
            # is actual text! This will ensure that we skip, e.g., F5, Alt,
            # Ctrl, ...
            if text != "\x00" and text.strip():
                if not self.current.filterbox_visible:
                    if text != "/":
                        self.current.searchfilter_toggle(None, text)
                    else:
                        self.current.searchfilter_toggle(None)

    def settings_load(self):
        self.config.settings_load_real()

    def settings_save(self):
        self.header_save_column_widths()

        self.config.current_tab_pos = self.notebook_get_tab_num(
            self.notebook, self.TAB_CURRENT)
        self.config.library_tab_pos = self.notebook_get_tab_num(
            self.notebook, self.TAB_LIBRARY)
        self.config.playlists_tab_pos = self.notebook_get_tab_num(
            self.notebook, self.TAB_PLAYLISTS)
        self.config.streams_tab_pos = self.notebook_get_tab_num(
            self.notebook, self.TAB_STREAMS)
        self.config.info_tab_pos = self.notebook_get_tab_num(self.notebook,
                                                             self.TAB_INFO)

        autostart_plugins = []
        for plugin in pluginsystem.plugin_infos:
            if plugin._enabled:
                autostart_plugins.append(plugin.name)
        self.config.autostart_plugins = autostart_plugins

        self.config.settings_save_real()

    def handle_change_conn(self):
        if not self.conn:
            for mediabutton in (self.ppbutton, self.stopbutton,
                                self.prevbutton, self.nextbutton,
                                self.volumebutton):
                mediabutton.set_property('sensitive', False)
            self.currentdata.clear()
            if self.current_treeview.get_model():
                self.current_treeview.get_model().clear()
            self.tray_icon.update_icon(self.path_to_icon('sonata_disconnect.png'))
            self.info_update(True)
            if self.current.filterbox_visible:
                GObject.idle_add(self.current.searchfilter_toggle, None)
            if self.library.search_visible():
                self.library.on_search_end(None)
            self.handle_change_song()
            self.handle_change_status()
        else:
            for mediabutton in (self.ppbutton, self.stopbutton,
                                self.prevbutton, self.nextbutton,
                                self.volumebutton):
                mediabutton.set_property('sensitive', True)
            if self.sonata_loaded:
                self.library.library_browse(root=SongRecord(path="/"))
            self.playlists.populate()
            self.streams.populate()
            self.on_notebook_page_change(self.notebook, 0,
                                         self.notebook.get_current_page())

    def info_update(self, update_all):
        playing_or_paused = self.status_is_play_or_pause()
        newbitrate = None
        if self.status:
            newbitrate = self.status.get('bitrate', '')
        if newbitrate:
            newbitrate += " kbps"
        self.info.update(playing_or_paused, newbitrate, self.songinfo,
                 update_all)

    def on_treeview_selection_changed(self, treeselection):
        self.update_menu_visibility()
        if treeselection == self.current.get_selection():
            # User previously clicked inside group of selected rows, re-select
            # rows so it doesn't look like anything changed:
            if self.current.sel_rows:
                for row in self.current.sel_rows:
                    treeselection.select_path(row)
        # Update lib artwork
        self.library.on_library_scrolled(None, None)

    def on_library_button_press(self, widget, event):
        if self.on_button_press(widget, event, False):
            return True

    def on_current_button_press(self, widget, event):
        if self.on_button_press(widget, event, True):
            return True

    def on_playlists_button_press(self, widget, event):
        if self.on_button_press(widget, event, False):
            return True

    def on_streams_button_press(self, widget, event):
        if self.on_button_press(widget, event, False):
            return True

    def on_button_press(self, widget, event, widget_is_current):
        ctrl_press = (event.get_state() & Gdk.ModifierType.CONTROL_MASK)
        self.current.sel_rows = None
        if event.button == 1 and widget_is_current and not ctrl_press:
            # If the user clicked inside a group of rows that were already
            # selected, we need to retain the selected rows in case the user
            # wants to DND the group of rows. If they release the mouse without
            # first moving it, then we revert to the single selected row.
            # This is similar to the behavior found in thunar.
            try:
                path, _col, _x, _y = widget.get_path_at_pos(int(event.x),
                                                            int(event.y))
                if widget.get_selection().path_is_selected(path):
                    self.current.sel_rows = \
                            widget.get_selection().get_selected_rows()[1]
            except:
                pass
        elif event.button == 3:
            self.update_menu_visibility()
            # Calling the popup in idle_add is important. It allows the menu
            # items to have been shown/hidden before the menu is popped up.
            # Otherwise, if the menu pops up too quickly, it can result in
            # automatically clicking menu items for the user!
            GObject.idle_add(self.mainmenu.popup, None, None, None,
                             None, event.button, event.time)
            # Don't change the selection for a right-click. This
            # will allow the user to select multiple rows and then
            # right-click (instead of right-clicking and having
            # the current selection change to the current row)
            if widget.get_selection().count_selected_rows() > 1:
                return True

    def on_add_item_play(self, widget):
        self.on_add_item(widget, True)

    def on_add_item(self, _widget, play_after=False):
        if self.conn:
            if play_after and self.status:
                playid = self.status['playlistlength']
            if self.current_tab == self.TAB_LIBRARY:
                items = self.library.get_path_child_filenames(True)
                self.mpd.command_list_ok_begin()
                for item in items:
                    self.mpd.add(item)
                self.mpd.command_list_end()
            elif self.current_tab == self.TAB_PLAYLISTS:
                model, selected = self.playlists_selection.get_selected_rows()
                for path in selected:
                    self.mpd.load(
                              misc.unescape_html(
                                  model.get_value(model.get_iter(path), 1)))
            elif self.current_tab == self.TAB_STREAMS:
                model, selected = self.streams_selection.get_selected_rows()
                for path in selected:
                    item = model.get_value(model.get_iter(path), 2)
                    self.stream_parse_and_add(item)
            self.iterate_now()
            if play_after:
                if self.status['random'] == '1':
                    # If we are in random mode, we want to play a random song
                    # instead:
                    self.mpd.play()
                else:
                    self.mpd.play(int(playid))

    def add_selected_to_playlist(self, plname):
        if self.current_tab == self.TAB_LIBRARY:
            songs = self.library.get_path_child_filenames(True)
        elif self.current_tab == self.TAB_CURRENT:
            songs = self.current.get_selected_filenames(0)
        else:
            raise Exception("This tab doesn't support playlists")

        self.mpd.command_list_ok_begin()
        for song in songs:
            self.mpd.playlistadd(plname, song)
        self.mpd.command_list_end()

    def stream_parse_and_add(self, item):
        # We need to do different things depending on if this is
        # a normal stream, pls, m3u, etc..
        # Note that we will only download the first 4000 bytes
        while Gtk.events_pending():
            Gtk.main_iteration()
        f = None
        try:
            request = urllib.request.Request(item)
            opener = urllib.request.build_opener()
            f = opener.open(request).read(4000)
        except:
            try:
                request = urllib.request.Request("http://" + item)
                opener = urllib.request.build_opener()
                f = opener.open(request).read(4000)
            except:
                try:
                    request = urllib.request.Request("file://" + item)
                    opener = urllib.request.build_opener()
                    f = opener.open(request).read(4000)
                except:
                    pass
        while Gtk.events_pending():
            Gtk.main_iteration()
        if f:
            if misc.is_binary(f):
                # Binary file, just add it:
                self.mpd.add(item)
            else:
                if "[playlist]" in f:
                    # pls:
                    self.stream_parse_pls(f)
                elif "#EXTM3U" in f:
                    # extended m3u:
                    self.stream_parse_m3u(f)
                elif "http://" in f:
                    # m3u or generic list:
                    self.stream_parse_m3u(f)
                else:
                    # Something else..
                    self.mpd.add(item)
        else:
            # Hopefully just a regular stream, try to add it:
            self.mpd.add(item)

    def stream_parse_pls(self, f):
        lines = f.split("\n")
        for line in lines:
            line = line.replace('\r', '')
            delim = line.find("=") + 1
            if delim > 0:
                line = line[delim:]
                if len(line) > 7 and line[0:7] == 'http://':
                    self.mpd.add(line)
                elif len(line) > 6 and line[0:6] == 'ftp://':
                    self.mpd.add(line)

    def stream_parse_m3u(self, f):
        lines = f.split("\n")
        for line in lines:
            line = line.replace('\r', '')
            if len(line) > 7 and line[0:7] == 'http://':
                self.mpd.add(line)
            elif len(line) > 6 and line[0:6] == 'ftp://':
                self.mpd.add(line)

    def on_replace_item_play(self, widget):
        self.on_replace_item(widget, True)

    def on_replace_item(self, widget, play_after=False):
        if self.status and self.status['state'] == 'play':
            play_after = True
        # Only clear if an item is selected:
        if self.current_tab == self.TAB_LIBRARY:
            num_selected = self.library_selection.count_selected_rows()
        elif self.current_tab == self.TAB_PLAYLISTS:
            num_selected = self.playlists_selection.count_selected_rows()
        elif self.current_tab == self.TAB_STREAMS:
            num_selected = self.streams_selection.count_selected_rows()
        else:
            return
        if num_selected == 0:
            return
        self.mpd_clear(None)
        self.on_add_item(widget, play_after)
        self.iterate_now()

    def menu_position(self, _menu):
        if self.config.expanded:
            _x, y, width, _height = self.current_treeview.get_allocation()
            # Find first selected visible row and popup the menu
            # from there
            if self.current_tab == self.TAB_CURRENT:
                widget = self.current_treeview
                column = self.current.columns[0]
            elif self.current_tab == self.TAB_LIBRARY:
                widget = self.library_treeview
                column = self.library.librarycolumn
            elif self.current_tab == self.TAB_PLAYLISTS:
                widget = self.playlists_treeview
                column = self.playlists.playlistscolumn
            elif self.current_tab == self.TAB_STREAMS:
                widget = self.streams_treeview
                column = self.streams.streamscolumn
            rows = widget.get_selection().get_selected_rows()[1]
            visible_rect = widget.get_visible_rect()
            row_y = 0
            for row in rows:
                row_rect = widget.get_background_area(row, column)
                if row_rect.y + row_rect.height <= visible_rect.height \
                   and row_rect.y >= 0:
                    row_y = row_rect.y + 30
                    break
            return (self.config.x + width - 150, self.config.y + y + row_y,
                    True)
        else:
            return (self.config.x + 250, self.config.y + 80, True)

    def handle_change_status(self):
        # Called when one of the following items are changed:
        #  1. Current playlist (song added, removed, etc)
        #  2. Repeat/random/xfade/volume
        #  3. Currently selected song in playlist
        #  4. Status (playing/paused/stopped)
        if self.status is None:
            # clean up and bail out
            self.update_progressbar()
            self.update_cursong()
            self.update_wintitle()
            self.playing_song_change()
            self.update_statusbar()
            if not self.conn:
                self.librarydata.clear()
                self.playlistsdata.clear()
                self.streamsdata.clear()
            return

        # Display current playlist
        if self.prevstatus is None \
           or self.prevstatus['playlist'] != self.status['playlist']:
            prevstatus_playlist = None
            if self.prevstatus:
                prevstatus_playlist = self.prevstatus['playlist']
            self.current.current_update(prevstatus_playlist,
                                        self.status['playlistlength'])

        # Update progress frequently if we're playing
        if self.status_is_play_or_pause():
            self.update_progressbar()

        # If elapsed time is shown in the window title, we need to update
        # more often:
        if "%E" in self.config.titleformat:
            self.update_wintitle()

        # If state changes
        if self.prevstatus is None \
           or self.prevstatus['state'] != self.status['state']:

            self.album_get_artist()

            # Update progressbar if the state changes too
            self.update_progressbar()
            self.update_cursong()
            self.update_wintitle()
            self.info_update(True)
            if self.status['state'] == 'stop':
                self.ppbutton.set_image(ui.image(
                    stock=Gtk.STOCK_MEDIA_PLAY,
                    stocksize=Gtk.IconSize.BUTTON))
                child = self.ppbutton.get_child().get_child().get_children()
                child[1].set_text('')
                self.UIManager.get_widget('/traymenu/playmenu').show()
                self.UIManager.get_widget('/traymenu/pausemenu').hide()
                self.tray_icon.update_icon(self.path_to_icon('sonata.png'))
            elif self.status['state'] == 'pause':
                self.ppbutton.set_image(ui.image(
                    stock=Gtk.STOCK_MEDIA_PLAY,
                    stocksize=Gtk.IconSize.BUTTON))
                child = self.ppbutton.get_child().get_child().get_children()
                child[1].set_text('')
                self.UIManager.get_widget('/traymenu/playmenu').show()
                self.UIManager.get_widget('/traymenu/pausemenu').hide()
                self.tray_icon.update_icon(self.path_to_icon('sonata_pause.png'))
            elif self.status['state'] == 'play':
                self.ppbutton.set_image(ui.image(
                    stock=Gtk.STOCK_MEDIA_PAUSE,
                    stocksize=Gtk.IconSize.BUTTON))
                child = self.ppbutton.get_child().get_child().get_children()
                child[1].set_text('')
                self.UIManager.get_widget('/traymenu/playmenu').hide()
                self.UIManager.get_widget('/traymenu/pausemenu').show()
                if self.prevstatus != None:
                    if self.prevstatus['state'] == 'pause':
                        # Forces the notification to popup if specified
                        self.on_currsong_notify()
                self.tray_icon.update_icon(self.path_to_icon('sonata_play.png'))

            self.playing_song_change()
            if self.status_is_play_or_pause():
                self.current.center_song_in_list()

        if self.prevstatus is None \
           or self.status['volume'] != self.prevstatus['volume']:
            self.volumebutton.set_value(int(self.status['volume']))

        if self.conn:
            if mpdh.mpd_is_updating(self.status):
                # MPD library is being updated
                self.update_statusbar(True)
            elif self.prevstatus is None \
                    or mpdh.mpd_is_updating(self.prevstatus) \
                    != mpdh.mpd_is_updating(self.status):
                if not mpdh.mpd_is_updating(self.status):
                    # Done updating, refresh interface
                    self.mpd_updated_db()
            elif self.mpd_update_queued:
                # If the update happens too quickly, we won't catch it in
                # our polling. So let's force an update of the interface:
                self.mpd_updated_db()
        self.mpd_update_queued = False

        if self.config.as_enabled:
            if self.prevstatus:
                prevstate = self.prevstatus['state']
            else:
                prevstate = 'stop'
            if self.status:
                state = self.status['state']
            else:
                state = 'stop'

            if state in ('play', 'pause'):
                mpd_time_now = self.status['time']
                self.scrobbler.handle_change_status(state, prevstate,
                                                    self.prevsonginfo,
                                                    self.songinfo,
                                                    mpd_time_now)
            elif state == 'stop':
                self.scrobbler.handle_change_status(state, prevstate,
                                                    self.prevsonginfo)

    def mpd_updated_db(self):
        self.library.view_caches_reset()
        self.update_statusbar(False)
        # We need to make sure that we update the artist in case tags
        # have changed:
        self.album_reset_artist()
        self.album_get_artist()
        # Now update the library and playlist tabs
        if self.library.search_visible():
            self.library.on_library_search_combo_change()
        else:
            self.library.library_browse(root=self.config.wd)
        self.playlists.populate()
        # Update info if it's visible:
        self.info_update(True)
        return False

    def album_get_artist(self):
        if self.songinfo and 'album' in self.songinfo:
            self.album_return_artist_name()
        elif self.songinfo and 'artist' in self.songinfo:
            self.album_current_artist = [self.songinfo,
                                         mpdh.get(self.songinfo, 'artist')]
        else:
            self.album_current_artist = [self.songinfo, ""]

    def handle_change_song(self):
        # Called when one of the following items are changed for the current
        # mpd song in the playlist:
        #  1. Song tags or filename (e.g. if tags are edited)
        #  2. Position in playlist (e.g. if playlist is sorted)
        # Note that the song does not have to be playing; it can reflect the
        # next song that will be played.
        self.current.unbold_boldrow(self.current.prev_boldrow)

        if self.status and 'song' in self.status:
            row = int(self.status['song'])
            self.current.boldrow(row)
            if self.songinfo:
                if not self.prevsonginfo or mpdh.get(self.songinfo, 'id') \
                   != mpdh.get(self.prevsonginfo, 'id'):
                    self.current.center_song_in_list()
            self.current.prev_boldrow = row

        self.album_get_artist()

        self.update_cursong()
        self.update_wintitle()
        self.playing_song_change()
        self.info_update(True)

    def update_progressbar(self):
        if self.status_is_play_or_pause():
            at, length = [float(c) for c in self.status['time'].split(':')]
            try:
                newfrac = at / length
            except:
                newfrac = 0
        else:
            newfrac = 0
        if not self.last_progress_frac or self.last_progress_frac != newfrac:
            if newfrac >= 0 and newfrac <= 1:
                self.progressbar.set_fraction(newfrac)
        if self.conn:
            if self.status_is_play_or_pause():
                at, length = [int(c) for c in self.status['time'].split(':')]
                at_time = misc.convert_time(at)
                try:
                    time = misc.convert_time(mpdh.get(self.songinfo,
                                                      'time', 0, True))
                    newtime = at_time + " / " + time
                except:
                    newtime = at_time
            elif self.status:
                newtime = ' '
            else:
                newtime = _('No Read Permission')
        else:
            newtime = _('Not Connected')
        if not self.last_progress_text or self.last_progress_text != newtime:
            self.progressbar.set_text(newtime)

    def update_statusbar(self, updatingdb=False):
        if self.config.show_statusbar:
            if self.conn and self.status:
                try:
                    days = None
                    hours = None
                    mins = None
                    total_time = misc.convert_time(self.current.total_time)
                    try:
                        mins = total_time.split(":")[-2]
                        hours = total_time.split(":")[-3]
                        if int(hours) >= 24:
                            days = str(int(hours) / 24)
                            hours = str(int(hours) - int(days) * 24).zfill(2)
                    except:
                        pass
                    if days:
                        days_text = ngettext('day', 'days', int(days))
                    if mins:
                        if mins.startswith('0') and len(mins) > 1:
                            mins = mins[1:]
                        mins_text = ngettext('minute', 'minutes', int(mins))
                    if hours:
                        if hours.startswith('0'):
                            hours = hours[1:]
                        hours_text = ngettext('hour', 'hours', int(hours))
                    # Show text:
                    songs_text = ngettext('song', 'songs',
                                          int(self.status['playlistlength']))
                    if int(self.status['playlistlength']) > 0:
                        if days:
                            status_text = '%s %s   %s %s, %s %s, %s %s %s' \
                                    % (str(self.status['playlistlength']),
                                       songs_text, days, days_text, hours,
                                       hours_text, _('and'), mins, mins_text,)
                        elif hours:
                            status_text = '%s %s   %s %s %s %s %s' % \
                                    (str(self.status['playlistlength']),
                                     songs_text, hours, hours_text, _('and'),
                                     mins, mins_text,)
                        elif mins:
                            status_text = '%s %s   %s %s' % \
                                    (str(self.status['playlistlength']),
                                     songs_text, mins, mins_text,)
                        else:
                            status_text = ''
                    else:
                        status_text = ''
                    if updatingdb:
                        status_text = '%s   %s' % (status_text, _(('(updating '
                                                                  'mpd)')),)
                except:
                    status_text = ''
            else:
                status_text = ''
            if status_text != self.last_status_text:
                self.statusbar.push(self.statusbar.get_context_id(''),
                                    status_text)
                self.last_status_text = status_text

    def update_cursong(self):
        if self.status_is_play_or_pause():
            # We must show the trayprogressbar and trayalbumeventbox
            # before changing self.cursonglabel (and consequently calling
            # self.on_currsong_notify()) in order to ensure that the
            # notification popup will have the correct height when being
            # displayed for the first time after a stopped state.
            if self.config.show_progress:
                self.trayprogressbar.show()
            self.traycursonglabel2.show()
            if self.config.show_covers:
                self.trayalbumeventbox.show()
                self.trayalbumimage2.show()

            for label in (self.cursonglabel1, self.cursonglabel2,
                          self.traycursonglabel1, self.traycursonglabel2):
                label.set_ellipsize(Pango.EllipsizeMode.END)


            if len(self.config.currsongformat1) > 0:
                newlabel1 = ('<big><b>%s </b></big>' %
                         formatting.parse(
                        self.config.currsongformat1,
                        self.songinfo, True))
            else:
                newlabel1 = '<big><b> </b></big>'
            if len(self.config.currsongformat2) > 0:
                newlabel2 = ('<small>%s </small>' %
                         formatting.parse(
                        self.config.currsongformat2,
                        self.songinfo, True))
            else:
                newlabel2 = '<small> </small>'
            if newlabel1 != self.cursonglabel1.get_label():
                self.cursonglabel1.set_markup(newlabel1)
            if newlabel2 != self.cursonglabel2.get_label():
                self.cursonglabel2.set_markup(newlabel2)
            if newlabel1 != self.traycursonglabel1.get_label():
                self.traycursonglabel1.set_markup(newlabel1)
            if newlabel2 != self.traycursonglabel2.get_label():
                self.traycursonglabel2.set_markup(newlabel2)
            self.expander.set_tooltip_text('%s\n%s' % \
                                           (self.cursonglabel1.get_text(),
                                            self.cursonglabel2.get_text(),))
        else:
            for label in (self.cursonglabel1, self.cursonglabel2,
                          self.traycursonglabel1, self.cursonglabel2):
                label.set_ellipsize(Pango.EllipsizeMode.NONE)

            self.cursonglabel1.set_markup('<big><b>%s</b></big>' % \
                                          (_('Stopped'),))
            if self.config.expanded:
                self.cursonglabel2.set_markup('<small>%s</small>' % \
                                              (_('Click to collapse'),))
            else:
                self.cursonglabel2.set_markup('<small>%s</small>' % \
                                              _('Click to expand'))
            self.expander.set_tooltip_text(self.cursonglabel1.get_text())
            if not self.conn:
                self.traycursonglabel1.set_label(_('Not Connected'))
            elif not self.status:
                self.traycursonglabel1.set_label(_('No Read Permission'))
            else:
                self.traycursonglabel1.set_label(_('Stopped'))
            self.trayprogressbar.hide()
            self.trayalbumeventbox.hide()
            self.trayalbumimage2.hide()
            self.traycursonglabel2.hide()
        self.update_infofile()

    def update_wintitle(self):
        if self.window_owner:
            if self.status_is_play_or_pause():
                newtitle = formatting.parse(
                    self.config.titleformat, self.songinfo,
                    False, True,
                    self.status.get('time', None))
            else:
                newtitle = '[Sonata]'
            if not self.last_title or self.last_title != newtitle:
                self.window.set_property('title', newtitle)
                self.last_title = newtitle

    def tooltip_set_window_width(self):
        screen = self.window.get_screen()
        _pscreen, px, py, _mods = screen.get_display().get_pointer()
        monitor_num = screen.get_monitor_at_point(px, py)
        monitor = screen.get_monitor_geometry(monitor_num)
        self.notification_width = int(monitor.width * 0.30)
        if self.notification_width > consts.NOTIFICATION_WIDTH_MAX:
            self.notification_width = consts.NOTIFICATION_WIDTH_MAX
        elif self.notification_width < consts.NOTIFICATION_WIDTH_MIN:
            self.notification_width = consts.NOTIFICATION_WIDTH_MIN

    def on_currsong_notify(self, _foo=None, _bar=None, force_popup=False):
        if self.fullscreencoverart.get_property('visible'):
            return
        if self.sonata_loaded:
            if self.status_is_play_or_pause():
                if self.config.show_covers:
                    self.traytips.set_size_request(self.notification_width, -1)
                else:
                    self.traytips.set_size_request(
                        self.notification_width - 100, -1)
            else:
                self.traytips.set_size_request(-1, -1)
            if self.config.show_notification or force_popup:
                try:
                    GObject.source_remove(self.traytips.notif_handler)
                except:
                    pass
                if self.status_is_play_or_pause():
                    try:
                        self.traytips.notifications_location = \
                                self.config.traytips_notifications_location
                        self.traytips.use_notifications_location = True
                        if self.tray_icon.is_visible():
                            self.traytips._real_display(self.tray_icon)
                        else:
                            self.traytips._real_display(None)
                        if self.config.popup_option != len(self.popuptimes)-1:
                            if force_popup and \
                               not self.config.show_notification:
                                # Used -p argument and notification is disabled
                                # in player; default to 3 seconds
                                timeout = 3000
                            else:
                                timeout = \
                                        int(self.popuptimes[
                                            self.config.popup_option]) * 1000
                            self.traytips.notif_handler = \
                                    GObject.timeout_add(timeout,
                                                        self.traytips.hide)
                        else:
                            # -1 indicates that the timeout should be forever.
                            # We don't want to pass None, because then Sonata
                            # would think that there is no current notification
                            self.traytips.notif_handler = -1
                    except:
                        pass
                else:
                    self.traytips.hide()
            elif self.traytips.get_property('visible'):
                self.traytips._real_display(self.tray_icon)

    def on_progressbar_notify_fraction(self, *_args):
        self.trayprogressbar.set_fraction(self.progressbar.get_fraction())

    def on_progressbar_notify_text(self, *_args):
        self.trayprogressbar.set_text(self.progressbar.get_text())

    def update_infofile(self):
        if self.config.use_infofile is True:
            try:
                info_file = open(self.config.infofile_path, 'w')

                if self.status['state'] in ['play']:
                    info_file.write('Status: ' + 'Playing' + '\n')
                elif self.status['state'] in ['pause']:
                    info_file.write('Status: ' + 'Paused' + '\n')
                elif self.status['state'] in ['stop']:
                    info_file.write('Status: ' + 'Stopped' + '\n')
                try:
                    info_file.write('Title: %s - %s\n' %
                                    (mpdh.get(self.songinfo, 'artist'),
                                     mpdh.get(self.songinfo, 'title'),))
                except:
                    try:
                        # No Arist in streams
                        info_file.write('Title: %s\n' % \
                                        (mpdh.get(self.songinfo, 'title'),))
                    except:
                        info_file.write('Title: No - ID Tag\n')
                info_file.write('Album: %s\n' % (mpdh.get(self.songinfo,
                                                         'album', 'No Data'),))
                info_file.write('Track: %s\n' % (mpdh.get(self.songinfo,
                                                          'track', '0'),))
                info_file.write('File: %s\n' % (mpdh.get(self.songinfo, 'file',
                                                         'No Data'),))
                info_file.write('Time: %s\n' % (mpdh.get(self.songinfo, 'time',
                                                         '0'),))
                info_file.write('Volume: %s\n' % (self.status['volume'],))
                info_file.write('Repeat: %s\n' % (self.status['repeat'],))
                info_file.write('Random: %s\n' % (self.status['random'],))
                info_file.write('Consume: %s\n' % (self.status['consume'],))
                info_file.close()
            except:
                pass

    #################
    # Gui Callbacks #
    #################

    def on_delete_event_yes(self, _widget):
        self.exit_now = True
        self.on_delete_event(None, None)

    # This one makes sure the program exits when the window is closed
    def on_delete_event(self, _widget, _data=None):
        if not self.exit_now and self.config.minimize_to_systray:
            if self.tray_icon.is_visible():
                self.withdraw_app()
                return True
        self.settings_save()
        self.artwork.artwork_save_cache()
        if self.config.as_enabled:
            self.scrobbler.save_cache()
        if self.conn and self.config.stop_on_exit:
            self.mpd_stop(None)
        sys.exit()

    def on_window_configure(self, window, _event):
        # When withdrawing an app, extra configure events (with wrong coords)
        # are fired (at least on Openbox). This prevents a user from moving
        # the window, withdrawing it, then unwithdrawing it and finding it in
        # an older position
        if not window.props.visible:
            return

        width, height = window.get_size()
        if self.config.expanded:
            self.config.w, self.config.h = width, height
        else:
            self.config.w = width
        self.config.x, self.config.y = window.get_position()

    def on_notebook_resize(self, _widget, _event):
        if not self.current.resizing_columns:
            GObject.idle_add(self.header_save_column_widths)
        GObject.idle_add(self.info.resize_elements, self.notebook.get_allocation())

    def on_expand(self, _action):
        if not self.config.expanded:
            self.expander.set_expanded(False)
            self.on_expander_activate(None)
            self.expander.set_expanded(True)

    def on_collapse(self, _action):
        if self.config.expanded:
            self.expander.set_expanded(True)
            self.on_expander_activate(None)
            self.expander.set_expanded(False)

    def on_expander_activate(self, _expander):
        currheight = self.window.get_size()[1]
        self.config.expanded = False
        # Note that get_expanded() will return the state of the expander
        # before this current click
        window_about_to_be_expanded = not self.expander.get_expanded()
        if window_about_to_be_expanded:
            if self.window.get_size()[1] == self.config.h:
                # For WMs like ion3, the app will not actually resize
                # when in collapsed mode, so prevent the waiting
                # of the player to expand from happening:
                skip_size_check = True
            else:
                skip_size_check = False
            if self.config.show_statusbar:
                self.statusbar.show()
            self.notebook.show_all()
            if self.config.show_statusbar:
                ui.show(self.statusbar)
        else:
            ui.hide(self.statusbar)
            self.notebook.hide()
        if not self.status_is_play_or_pause():
            if window_about_to_be_expanded:
                self.cursonglabel2.set_markup('<small>%s</small>' % \
                                              (_('Click to collapse'),))
            else:
                self.cursonglabel2.set_markup('<small>%s</small>' % \
                                              (_('Click to expand'),))
        # Now we wait for the height of the player to increase, so that
        # we know the list is visible. This is pretty hacky, but works.
        if self.window_owner:
            if window_about_to_be_expanded:
                if not skip_size_check:
                    while self.window.get_size()[1] == currheight:
                        Gtk.main_iteration()
                # Notebook is visible, now resize:
                self.window.resize(self.config.w, self.config.h)
            else:
                self.window.resize(self.config.w, 1)
        if window_about_to_be_expanded:
            self.config.expanded = True
            if self.status_is_play_or_pause():
                GObject.idle_add(self.current.center_song_in_list)

            hints = Gdk.Geometry()
            hints.min_height = -1
            hints.max_height = -1
            hints.min_width = -1
            hints.max_width = -1
            self.window.set_geometry_hints(self.window, hints, Gdk.WindowHints.USER_SIZE)
        if self.notebook_show_first_tab:
            # Sonata was launched in collapsed state. Ensure we display
            # first tab:
            self.notebook_show_first_tab = False
            self.notebook.set_current_page(0)
        # Put focus to the notebook:
        self.on_notebook_page_change(self.notebook, 0,
                                     self.notebook.get_current_page())

    # This callback allows the user to seek to a specific portion of the song
    def on_progressbar_press(self, _widget, event):
        if event.button == 1:
            if self.status_is_play_or_pause():
                at, length = [int(c) for c in self.status['time'].split(':')]
                try:
                    pbsize = self.progressbar.get_allocation()
                    if misc.is_lang_rtl(self.window):
                        seektime = int(
                            ((pbsize.width - event.x) / pbsize.width) * length)
                    else:
                        seektime = int((event.x / pbsize.width) * length)
                    self.seek(int(self.status['song']), seektime)
                except:
                    pass
            return True

    def on_progressbar_scroll(self, _widget, event):
        if self.status_is_play_or_pause():
            try:
                GObject.source_remove(self.seekidle)
            except:
                pass
            self.seekidle = GObject.idle_add(self._seek_when_idle,
                                             event.direction)
        return True

    def _seek_when_idle(self, direction):
        at, _length = [int(c) for c in self.status['time'].split(':')]
        try:
            if direction == Gdk.ScrollDirection.UP:
                seektime = max(0, at + 5)
            elif direction == Gdk.ScrollDirection.DOWN:
                seektime = min(mpdh.get(self.songinfo, 'time'),
                           at - 5)
            self.seek(int(self.status['song']), seektime)
        except:
            pass

    def on_lyrics_search(self, _event):
        artist = mpdh.get(self.songinfo, 'artist')
        title = mpdh.get(self.songinfo, 'title')
        dialog = ui.dialog(
            title=_('Lyrics Search'), parent=self.window,
            flags=Gtk.DialogFlags.MODAL | Gtk.DialogFlags.DESTROY_WITH_PARENT,
            buttons=(Gtk.STOCK_CANCEL, Gtk.ResponseType.REJECT, Gtk.STOCK_FIND,
                     Gtk.ResponseType.ACCEPT), role='lyricsSearch',
            default=Gtk.ResponseType.ACCEPT)
        dialog.action_area.get_children()[0].set_label(_("_Search"))
        dialog.action_area.get_children()[0].set_image(
            ui.image(stock=Gtk.STOCK_FIND))
        artist_hbox = Gtk.HBox()
        artist_label = ui.label(text=_('Artist Name:'))
        artist_hbox.pack_start(artist_label, False, False, 5)
        artist_entry = ui.entry(text=artist)
        artist_hbox.pack_start(artist_entry, True, True, 5)
        title_hbox = Gtk.HBox()
        title_label = ui.label(text=_('Song Title:'))
        title_hbox.pack_start(title_label, False, False, 5)
        title_entry = ui.entry(title)
        title_hbox.pack_start(title_entry, True, True, 5)
        ui.set_widths_equal([artist_label, title_label])
        dialog.vbox.pack_start(artist_hbox, True, True, 0)
        dialog.vbox.pack_start(title_hbox, True, True, 0)
        ui.show(dialog.vbox)
        response = dialog.run()
        if response == Gtk.ResponseType.ACCEPT:
            # Search for new lyrics:
            self.info.get_lyrics_start(
                artist_entry.get_text(),
                title_entry.get_text(),
                artist,
                title,
                os.path.dirname(mpdh.get(self.songinfo, 'file')),
                force_fetch=True)

        dialog.destroy()

    def mpd_shuffle(self, _action):
        if self.conn:
            if not self.status or self.status['playlistlength'] == '0':
                return
            ui.change_cursor(Gdk.Cursor.new(Gdk.CursorType.WATCH))
            while Gtk.events_pending():
                Gtk.main_iteration()
            self.mpd.shuffle()

    def on_menu_popup(self, _widget):
        self.update_menu_visibility()
        GObject.idle_add(self.mainmenu.popup, None, None, self.menu_position,
                         None, 3, 0)

    def on_updatedb(self, _action):
        if self.conn:
            if self.library.search_visible():
                self.library.on_search_end(None)
            self.mpd.update('/') # XXX we should pass a list here!
            self.mpd_update_queued = True

    def on_updatedb_shortcut(self, _action):
        # If no songs selected, update view. Otherwise update
        # selected items.
        if self.library.not_parent_is_selected():
            self.on_updatedb_path(True)
        else:
            self.on_updatedb_path(False)

    def on_updatedb_path(self, selected_only):
        if self.conn and self.current_tab == self.TAB_LIBRARY:
            if self.library.search_visible():
                self.library.on_search_end(None)
            filenames = self.library.get_path_child_filenames(True,
                                                              selected_only)
            if len(filenames) > 0:
                self.mpd.update(filenames)
                self.mpd_update_queued = True

    def on_image_activate(self, widget, event):
        self.window.handler_block(self.mainwinhandler)
        if event.button == 1 and widget == self.info_imagebox and \
           self.artwork.have_last():
            if not self.config.info_art_enlarged:
                self.info_imagebox.set_size_request(-1, -1)
                self.artwork.artwork_set_image_last()
                self.config.info_art_enlarged = True
            else:
                self.info_imagebox.set_size_request(152, -1)
                self.artwork.artwork_set_image_last()
                self.config.info_art_enlarged = False
            # Force a resize of the info labels, if needed:
            GObject.idle_add(self.on_notebook_resize, self.notebook, None)
        elif event.button == 1 and widget != self.info_imagebox:
            if self.config.expanded:
                if self.current_tab != self.TAB_INFO:
                    self.img_clicked = True
                    self.switch_to_tab_name(self.TAB_INFO)
                    self.img_clicked = False
                else:
                    self.switch_to_tab_name(self.last_tab)
        elif event.button == 3:
            artist = None
            album = None
            stream = None
            path_chooseimage = '/imagemenu/chooseimage_menu/'
            path_localimage = '/imagemenu/localimage_menu/'
            path_resetimage = '/imagemenu/resetimage_menu/'
            if self.status_is_play_or_pause():
                self.UIManager.get_widget(path_chooseimage).show()
                self.UIManager.get_widget(path_localimage).show()
                artist = mpdh.get(self.songinfo, 'artist', None)
                album = mpdh.get(self.songinfo, 'album', None)
                stream = mpdh.get(self.songinfo, 'name', None)
            if not (artist or album or stream):
                self.UIManager.get_widget(path_localimage).hide()
                self.UIManager.get_widget(path_resetimage).hide()
                self.UIManager.get_widget(path_chooseimage).hide()
            self.imagemenu.popup(None, None, None, None, event.button, event.time)
        GObject.timeout_add(50, self.on_image_activate_after)
        return False

    def on_image_motion_cb(self, _widget, context, _x, _y, time):
        context.drag_status(Gdk.DragAction.COPY, time)
        return True

    def on_image_drop_cb(self, _widget, _context, _x, _y, selection,
                         _info, _time):
        if self.status_is_play_or_pause():
            uri = selection.data.strip()
            path = urllib.request.url2pathname(uri)
            paths = path.rsplit('\n')
            thread = threading.Thread(target=self.on_image_drop_cb_thread,
                                      args=(paths,))
            thread.daemon = True
            thread.start()

    def on_image_drop_cb_thread(self, paths):
        for i, path in enumerate(paths):
            remove_after_set = False
            paths[i] = path.rstrip('\r')
            # Clean up (remove preceding "file://" or "file:")
            if paths[i].startswith('file://'):
                paths[i] = paths[i][7:]
            elif paths[i].startswith('file:'):
                paths[i] = paths[i][5:]
            elif re.match('^(https?|ftp)://', paths[i]):
                try:
                    # Eliminate query arguments and extract extension
                    # & filename
                    path = urllib.parse.urlparse(paths[i]).path
                    extension = os.path.splitext(path)[1][1:]
                    filename = os.path.split(path)[1]
                    if img.extension_is_valid(extension):
                        # Save to temp dir.. we will delete the image
                        # afterwards
                        dest_file = os.path.expanduser('~/.covers/temp/%s' % \
                                                       (filename,))
                        misc.create_dir('~/.covers/temp')
                        src  = urllib.request.urlopen(paths[i], dest_file)
                        dest = open(dest_file, "w+")
                        dest.write(src.read())
                        paths[i] = dest_file
                        remove_after_set = True
                    else:
                        continue
                except Exception as e:
                    self.logger.critical("Can't retrieve cover: %s", e)
                    # cleanup undone file
                    misc.remove_file(paths[i])
                    raise e
            paths[i] = os.path.abspath(paths[i])
            if img.valid_image(paths[i]):
                stream = mpdh.get(self.songinfo, 'name', None)
                if stream is not None:
                    dest_filename = self.artwork.artwork_stream_filename(
                        mpdh.get(self.songinfo, 'name'))
                else:
                    dest_filename = self.target_image_filename()
                if dest_filename != paths[i]:
                    shutil.copyfile(paths[i], dest_filename)
                self.artwork.artwork_update(True)
                if remove_after_set:
                    misc.remove_file(paths[i])

    def target_image_filename(self, force_location=None, songpath=None,
                              artist=None, album=None):
        # Only pass songpath, artist, and album if we are trying to get the
        # filename for an album that isn't currently playing
        if self.conn:
            # If no info passed, you info from currently playing song:
            if not album:
                album = mpdh.get(self.songinfo, 'album', "")
            if not artist:
                artist = self.album_current_artist[1]
            album = album.replace("/", "")
            artist = artist.replace("/", "")
            if songpath is None:
                songpath = os.path.dirname(mpdh.get(self.songinfo, 'file'))
            songpath = self.get_multicd_album_root_dir(songpath)
            # Return target filename:
            if force_location is not None:
                art_loc = force_location
            else:
                art_loc = self.config.art_location
            if art_loc == consts.ART_LOCATION_HOMECOVERS:
                targetfile = os.path.join(os.path.expanduser("~/.covers"),
                                          "%s-%s.jpg" % (artist, album))
            elif art_loc == consts.ART_LOCATION_COVER:
                targetfile = os.path.join(
                    self.config.musicdir[self.config.profile_num],
                    songpath, "cover.jpg")
            elif art_loc == consts.ART_LOCATION_FOLDER:
                targetfile = os.path.join(
                    self.config.musicdir[self.config.profile_num],
                    songpath, "folder.jpg")
            elif art_loc == consts.ART_LOCATION_ALBUM:
                targetfile = os.path.join(
                    self.config.musicdir[self.config.profile_num],
                    songpath, "album.jpg")
            elif art_loc == consts.ART_LOCATION_CUSTOM:
                targetfile = os.path.join(
                    self.config.musicdir[self.config.profile_num],
                    songpath, self.config.art_location_custom_filename)
            targetfile = misc.file_exists_insensitive(targetfile)
            return misc.file_from_utf8(targetfile)

    def get_multicd_album_root_dir(self, albumpath):
        """Go one dir upper for multicd albums
        Examples:
            'Moonspell/1995 - Wolfheart/cd 2' -> 'Moonspell/1995 - Wolfheart'
            '2007 - Dark Passion Play/CD3' -> '2007 - Dark Passion Play'
            'Ayreon/2008 - 01011001/CD 1 - Y' -> 'Ayreon/2008 - 01011001'
        """

        if re.compile(r'(?i)cd\s*\d+').match(os.path.split(albumpath)[1]):
            albumpath = os.path.split(albumpath)[0]
        return albumpath

    def album_return_artist_and_tracks(self):
        # Includes logic for Various Artists albums to determine
        # the tracks.
        datalist = []
        album = mpdh.get(self.songinfo, 'album')
        songs, _playtime, _num_songs = \
                self.library.library_return_search_items(album=album)
        for song in songs:
            year = mpdh.get(song, 'date', '')
            artist = mpdh.get(song, 'artist', '')
            path = os.path.dirname(mpdh.get(song, 'file'))
            data = SongRecord(album=album, artist=artist, \
                                       year=year, path=path)
            datalist.append(data)
        if len(datalist) > 0:
            datalist = misc.remove_list_duplicates(datalist, case=False)
            datalist = library.list_mark_various_artists_albums(datalist)
            if len(datalist) > 0:
                # Multiple albums with same name and year, choose the
                # right one. If we have a VA album, compare paths. Otherwise,
                # compare artists.
                for dataitem in datalist:
                    if dataitem.artist.lower() == \
                       mpdh.get(self.songinfo, 'artist').lower() \
                       or dataitem.artist == library.VARIOUS_ARTISTS \
                       and dataitem.path == \
                       os.path.dirname(mpdh.get(self.songinfo, 'file')):
                        datalist = [dataitem]
                        break
            # Find all songs in album:
            retsongs = []
            for song in songs:
                if mpdh.get(song, 'album').lower() == datalist[0].album.lower() \
                   and mpdh.get(song, 'date', None) == datalist[0].year \
                   and (datalist[0].artist == library.VARIOUS_ARTISTS \
                        or datalist[0].artist.lower() ==  \
                        mpdh.get(song, 'artist').lower()):
                        retsongs.append(song)

            return artist, retsongs
        else:
            return None, None

    def album_return_artist_name(self):
        # Determine if album_name is a various artists album.
        if self.album_current_artist[0] == self.songinfo:
            return
        artist, _tracks = self.album_return_artist_and_tracks()
        if artist is not None:
            self.album_current_artist = [self.songinfo, artist]
        else:
            self.album_current_artist = [self.songinfo, ""]

    def album_reset_artist(self):
        self.album_current_artist = [None, ""]

    def on_image_activate_after(self):
        self.window.handler_unblock(self.mainwinhandler)

    def update_preview(self, file_chooser, preview):
        filename = file_chooser.get_preview_filename()
        pixbuf = None
        try:
            pixbuf = GdkPixbuf.Pixbuf.new_from_file_at_size(filename, 128, 128)
        except:
            pass
        if pixbuf is None:
            try:
                pixbuf = GdkPixbuf.PixbufAnimation(filename).get_static_image()
                width = pixbuf.get_width()
                height = pixbuf.get_height()
                if width > height:
                    pixbuf = pixbuf.scale_simple(
                        128, int(float(height) / width * 128),
                        GdkPixbuf.InterpType.HYPER)
                else:
                    pixbuf = pixbuf.scale_simple(
                        int(float(width) / height * 128), 128,
                        GdkPixbuf.InterpType.HYPER)
            except:
                pass
        if pixbuf is None:
            pixbuf = GdkPixbuf.Pixbuf(GdkPixbuf.Colorspace.RGB, 1, 8, 128, 128)
            pixbuf.fill(0x00000000)
        preview.set_from_pixbuf(pixbuf)
        have_preview = True
        file_chooser.set_preview_widget_active(have_preview)
        del pixbuf
        self.call_gc_collect = True

    def image_local(self, _widget):
        dialog = Gtk.FileChooserDialog(
            title=_("Open Image"),
            action=Gtk.FileChooserAction.OPEN,
            buttons=(Gtk.STOCK_CANCEL, Gtk.ResponseType.CANCEL,
                 Gtk.STOCK_OPEN, Gtk.ResponseType.OK))
        filefilter = Gtk.FileFilter()
        filefilter.set_name(_("Images"))
        filefilter.add_pixbuf_formats()
        dialog.add_filter(filefilter)
        filefilter = Gtk.FileFilter()
        filefilter.set_name(_("All files"))
        filefilter.add_pattern("*")
        dialog.add_filter(filefilter)
        preview = ui.image()
        dialog.set_preview_widget(preview)
        dialog.set_use_preview_label(False)
        dialog.connect("update-preview", self.update_preview, preview)
        stream = mpdh.get(self.songinfo, 'name', None)
        album = mpdh.get(self.songinfo, 'album', "").replace("/", "")
        artist = self.album_current_artist[1].replace("/", "")
        dialog.connect("response", self.image_local_response, artist,
                       album, stream)
        dialog.set_default_response(Gtk.ResponseType.OK)
        songdir = os.path.dirname(mpdh.get(self.songinfo, 'file'))
        currdir = misc.file_from_utf8(
            os.path.join(self.config.musicdir[self.config.profile_num],
                         songdir))
        if self.config.art_location != consts.ART_LOCATION_HOMECOVERS:
            dialog.set_current_folder(currdir)
        if stream is not None:
            # Allow saving an image file for a stream:
            self.local_dest_filename = self.artwork.artwork_stream_filename(
                stream)
        else:
            self.local_dest_filename = self.target_image_filename()
        dialog.show()

    def image_local_response(self, dialog, response, _artist, _album, _stream):
        if response == Gtk.ResponseType.OK:
            filename = dialog.get_filenames()[0]
            # Copy file to covers dir:
            if self.local_dest_filename != filename:
                shutil.copyfile(filename, self.local_dest_filename)
            # And finally, set the image in the interface:
            self.artwork.artwork_update(True)
            # Force a resize of the info labels, if needed:
            GObject.idle_add(self.on_notebook_resize, self.notebook, None)
        dialog.destroy()

    def imagelist_append(self, elem):
        self.imagelist.append(elem)

    def remotefilelist_append(self, elem):
        self.remotefilelist.append(elem)

    def image_remote(self, _widget):
        self.choose_dialog = ui.dialog(title=_("Choose Cover Art"),
                                       parent=self.window,
                                       flags=Gtk.DialogFlags.MODAL,
                                       buttons=(Gtk.STOCK_CANCEL,
                                                Gtk.ResponseType.REJECT),
                                       role='chooseCoverArt',
                                       default=Gtk.ResponseType.ACCEPT,
                                       separator=False, resizable=False)
        choosebutton = self.choose_dialog.add_button(_("C_hoose"),
                                                     Gtk.ResponseType.ACCEPT)
        chooseimage = ui.image(stock=Gtk.STOCK_CONVERT,
                               stocksize=Gtk.IconSize.BUTTON)
        choosebutton.set_image(chooseimage)
        self.imagelist = Gtk.ListStore(int, GdkPixbuf.Pixbuf)
        # Setting col=2 only shows 1 column with gtk 2.16 while col=-1 shows 2
        imagewidget = ui.iconview(col=-1, space=0, margin=0, itemw=75,
                                  selmode=Gtk.SelectionMode.SINGLE)
        scroll = ui.scrollwindow(policy_x=Gtk.PolicyType.NEVER,
                                 policy_y=Gtk.PolicyType.ALWAYS, w=360, h=325,
                                 add=imagewidget)
        self.choose_dialog.vbox.pack_start(scroll, False, False, 0)
        hbox = Gtk.HBox()
        vbox = Gtk.VBox()
        vbox.pack_start(ui.label(markup='<small> </small>'), False, False, 0)
        self.remote_artistentry = ui.entry()
        self.remote_albumentry = ui.entry()
        text = [("Artist"), _("Album")]
        labels = [ui.label(text=labelname + ": ") for labelname in text]
        entries = [self.remote_artistentry, self.remote_albumentry]
        for entry, label in zip(entries, labels):
            tmphbox = Gtk.HBox()
            tmphbox.pack_start(label, False, False, 5)
            entry.connect('activate', self.image_remote_refresh, imagewidget)
            tmphbox.pack_start(entry, True, True, 5)
            vbox.pack_start(tmphbox, True, True, 0)
        ui.set_widths_equal(labels)
        vbox.pack_start(ui.label(markup='<small> </small>'), False, False, 0)
        hbox.pack_start(vbox, True, True, 5)
        vbox2 = Gtk.VBox()
        vbox2.pack_start(ui.label(" "), True, True, 0)
        refreshbutton = ui.button(text=_('_Update'),
                                  img=ui.image(stock=Gtk.STOCK_REFRESH))
        refreshbutton.connect('clicked', self.image_remote_refresh,
                              imagewidget)
        vbox2.pack_start(refreshbutton, False, False, 5)
        vbox2.pack_start(ui.label(" "), True, True, 0)
        hbox.pack_start(vbox2, False, False, 15)
        searchexpander = ui.expander(text=_("Edit search terms"))
        searchexpander.add(hbox)
        self.choose_dialog.vbox.pack_start(searchexpander, True, True, 0)
        self.choose_dialog.show_all()
        self.chooseimage_visible = True
        self.remotefilelist = []
        stream = mpdh.get(self.songinfo, 'name', None)
        if stream is not None:
            # Allow saving an image file for a stream:
            self.remote_dest_filename = self.artwork.artwork_stream_filename(
                stream)
        else:
            self.remote_dest_filename = self.target_image_filename()
        album = mpdh.get(self.songinfo, 'album', '')
        artist = self.album_current_artist[1]
        imagewidget.connect('item-activated', self.image_remote_replace_cover,
                            artist.replace("/", ""), album.replace("/", ""),
                            stream)
        self.choose_dialog.connect('response', self.image_remote_response,
                                   imagewidget, artist, album, stream)
        self.remote_artistentry.set_text(artist)
        self.remote_albumentry.set_text(album)
        self.allow_art_search = True
        self.image_remote_refresh(None, imagewidget)

    def image_remote_refresh(self, _entry, imagewidget):
        if not self.allow_art_search:
            return
        self.allow_art_search = False
        self.artwork.artwork_stop_update()
        while self.artwork.artwork_is_downloading_image():
            Gtk.main_iteration()
        self.imagelist.clear()
        imagewidget.set_text_column(-1)
        imagewidget.set_model(self.imagelist)
        imagewidget.set_pixbuf_column(1)
        ui.focus(imagewidget)
        ui.change_cursor(Gdk.Cursor.new(Gdk.CursorType.WATCH))
        thread = threading.Thread(target=self._image_remote_refresh,
                                  args=(imagewidget, None))
        thread.daemon = True
        thread.start()

    def _image_remote_refresh(self, imagewidget, _ignore):
        self.artwork.stop_art_update = False
        # Retrieve all images from rhapsody:
        artist_search = self.remote_artistentry.get_text()
        album_search = self.remote_albumentry.get_text()
        if len(artist_search) == 0 and len(album_search) == 0:
            GObject.idle_add(self.image_remote_no_tag_found, imagewidget)
            return
        filename = os.path.expanduser("~/.covers/temp/<imagenum>.jpg")
        misc.remove_dir_recursive(os.path.dirname(filename))
        misc.create_dir(os.path.dirname(filename))
        imgfound = self.artwork.artwork_download_img_to_file(artist_search,
                                                             album_search,
                                                             filename, True)
        ui.change_cursor(None)
        if self.chooseimage_visible:
            if not imgfound:
                GObject.idle_add(self.image_remote_no_covers_found,
                                 imagewidget)
        self.call_gc_collect = True

    def image_remote_no_tag_found(self, imagewidget):
        self.image_remote_warning(imagewidget,
                                  _("No artist or album name found."))

    def image_remote_no_covers_found(self, imagewidget):
        self.image_remote_warning(imagewidget, _("No cover art found."))

    def image_remote_warning(self, imagewidget, msgstr):
        liststore = Gtk.ListStore(int, str)
        liststore.append([0, msgstr])
        imagewidget.set_pixbuf_column(-1)
        imagewidget.set_model(liststore)
        imagewidget.set_text_column(1)
        ui.change_cursor(None)
        self.allow_art_search = True

    def image_remote_response(self, dialog, response_id, imagewidget, artist,
                              album, stream):
        self.artwork.artwork_stop_update()
        if response_id == Gtk.ResponseType.ACCEPT:
            try:
                self.image_remote_replace_cover(
                    imagewidget, imagewidget.get_selected_items()[0], artist,
                    album, stream)
                # Force a resize of the info labels, if needed:
                GObject.idle_add(self.on_notebook_resize, self.notebook, None)
            except:
                dialog.destroy()
        else:
            dialog.destroy()
        ui.change_cursor(None)
        self.chooseimage_visible = False

    def image_remote_replace_cover(self, _iconview, path, _artist, _album,
                                   _stream):
        self.artwork.artwork_stop_update()
        image_num = int(path[0])
        if len(self.remotefilelist) > 0:
            filename = self.remotefilelist[image_num]
            if os.path.exists(filename):
                shutil.move(filename, self.remote_dest_filename)
                # And finally, set the image in the interface:
                self.artwork.artwork_update(True)
                # Clean up..
                misc.remove_dir_recursive(os.path.dirname(filename))
        self.chooseimage_visible = False
        self.choose_dialog.destroy()
        while self.artwork.artwork_is_downloading_image():
            Gtk.main_iteration()

    def fullscreen_cover_art(self, _widget):
        if self.fullscreencoverart.get_property('visible'):
            self.fullscreencoverart.hide()
        else:
            self.traytips.hide()
            self.artwork.fullscreen_cover_art_set_image(force_update=True)
            self.fullscreencoverart.show_all()
            # setting up invisible cursor
            window = self.fullscreencoverart.get_window()
            window.set_cursor(Gdk.Cursor.new(Gdk.CursorType.BLANK_CURSOR))

    def fullscreen_cover_art_close(self, _widget, event, key_press):
        if key_press:
            shortcut = Gtk.accelerator_name(event.keyval, event.get_state())
            shortcut = shortcut.replace("<Mod2>", "")
            if shortcut != 'Escape':
                return
        self.fullscreencoverart.hide()

    def header_save_column_widths(self):
        if not self.config.withdrawn and self.config.expanded:
            windowwidth = self.window.get_allocation().width
            if windowwidth <= 10 or self.current.columns[0].get_width() <= 10:
                # Make sure we only set self.config.columnwidths if
                # self.current has its normal allocated width:
                return
            notebookwidth = self.notebook.get_allocation().width
            treewidth = 0
            for i, column in enumerate(self.current.columns):
                colwidth = column.get_width()
                treewidth += colwidth
                if i == len(self.current.columns)-1 \
                   and treewidth <= windowwidth:
                    self.config.columnwidths[i] = min(colwidth,
                                                      column.get_fixed_width())
                else:
                    self.config.columnwidths[i] = colwidth
        self.current.resizing_columns = False

    def systemtray_activate(self, _status_icon):
        # Clicking on a Gtk.StatusIcon:
        if not self.ignore_toggle_signal:
            # This prevents the user clicking twice in a row quickly
            # and having the second click not revert to the intial
            # state
            self.ignore_toggle_signal = True
            path_showmenu = '/traymenu/showmenu'
            prev_state = self.UIManager.get_widget(path_showmenu).get_active()
            self.UIManager.get_widget(path_showmenu).set_active(not prev_state)
            if not self.window.get_window():
                # For some reason, self.window.window is not defined if
                # mpd is not running and sonata is started with
                # self.config.withdrawn = True
                self.withdraw_app_undo()
            elif not (self.window.get_window().get_state() & \
                      Gdk.WindowState.WITHDRAWN) and \
                    self.window.is_active():
                # Window is not withdrawn and is active (has toplevel focus):
                self.withdraw_app()
            else:
                self.withdraw_app_undo()
            # This prevents the tooltip from popping up again until the user
            # leaves and enters the trayicon again
            # if self.traytips.notif_handler is None and
            # self.traytips.notif_handler != -1:
            # self.traytips._remove_timer()
            GObject.timeout_add(100,
                                self.tooltip_set_ignore_toggle_signal_false)

    def systemtray_click(self, _widget, event):
        # Clicking on a system tray icon:
        # Left button shows/hides window(s)
        if event.button == 1 and not self.ignore_toggle_signal:
            self.systemtray_activate(None)
        elif event.button == 2: # Middle button will play/pause
            if self.conn:
                self.mpd_pp(None)
        elif event.button == 3: # Right button pops up menu
            self.traymenu.popup(None, None, None, None, event.button, event.time)
        return False

    def on_traytips_press(self, _widget, _event):
        if self.traytips.get_property('visible'):
            self.traytips._remove_timer()

    def withdraw_app_undo(self):
        desktop = Gdk.get_default_root_window()
        # convert window coordinates to current workspace so sonata
        # will always appear on the current workspace with the same
        # position as it was before (may be on the other workspace)
        self.config.x %= desktop.get_width()
        self.config.y %= desktop.get_height()
        self.window.move(self.config.x, self.config.y)
        if not self.config.expanded:
            self.notebook.set_no_show_all(True)
            self.statusbar.set_no_show_all(True)
        self.window.show_all()
        self.notebook.set_no_show_all(False)
        self.config.withdrawn = False
        self.UIManager.get_widget('/traymenu/showmenu').set_active(True)
        if self.notebook_show_first_tab and self.config.expanded:
            # Sonata was launched in withdrawn state. Ensure we display
            # first tab:
            self.notebook_show_first_tab = False
            self.notebook.set_current_page(0)
        self.withdraw_app_undo_present_and_focus()

    def withdraw_app_undo_present_and_focus(self):
        # Helps to raise the window (useful against focus stealing prevention)
        self.window.present()
        self.window.grab_focus()
        if self.config.sticky:
            self.window.stick()
        if self.config.ontop:
            self.window.set_keep_above(True)

    def withdraw_app(self):
        if self.tray_icon.is_available():
            # Save the playlist column widths before withdrawing the app.
            # Otherwise we will not be able to correctly save the column
            # widths if the user quits sonata while it is withdrawn.
            self.header_save_column_widths()
            self.window.hide()
            self.config.withdrawn = True
            self.UIManager.get_widget('/traymenu/showmenu').set_active(False)

    def on_withdraw_app_toggle(self, _action):
        if self.ignore_toggle_signal:
            return
        self.ignore_toggle_signal = True
        if self.UIManager.get_widget('/traymenu/showmenu').get_active():
            self.withdraw_app_undo()
        else:
            self.withdraw_app()
        GObject.timeout_add(500, self.tooltip_set_ignore_toggle_signal_false)

    def tooltip_set_ignore_toggle_signal_false(self):
        self.ignore_toggle_signal = False

    # Change volume on mousewheel over systray icon:
    def systemtray_scroll(self, widget, event):
        if self.conn:
            self.volumebutton.emit("scroll-event", event.copy())

    def switch_to_tab_name(self, tab_name):
        self.notebook.set_current_page(self.notebook_get_tab_num(self.notebook,
                                                                 tab_name))

    def switch_to_tab_num(self, tab_num):
        vis_tabnum = self.notebook_get_visible_tab_num(self.notebook, tab_num)
        if vis_tabnum != -1:
            self.notebook.set_current_page(vis_tabnum)

    def switch_to_next_tab(self, _action):
        self.notebook.next_page()

    def switch_to_prev_tab(self, _action):
        self.notebook.prev_page()

    # Volume control
    def on_volume_lower(self, _action):
        new_volume = int(self.volumebutton.get_value()) - 5
        self.volumebutton.set_value(new_volume)

    def on_volume_raise(self, _action):
        new_volume = int(self.volumebutton.get_value()) + 5
        self.volumebutton.set_value(new_volume)

    def on_volume_change(self, _button, new_volume):
        self.mpd.setvol(int(new_volume))

    def mpd_pp(self, _widget, _key=None):
        if self.conn and self.status:
            if self.status['state'] in ('stop', 'pause'):
                self.mpd.play()
            elif self.status['state'] == 'play':
                self.mpd.pause('1')
            self.iterate_now()

    def mpd_stop(self, _widget, _key=None):
        if self.conn:
            self.mpd.stop()
            self.iterate_now()

    def mpd_prev(self, _widget, _key=None):
        if self.conn:
            self.mpd.previous()
            self.iterate_now()

    def mpd_next(self, _widget, _key=None):
        if self.conn:
            self.mpd.next()
            self.iterate_now()

    def on_remove(self, _widget):
        if self.conn:
            model = None
            while Gtk.events_pending():
                Gtk.main_iteration()
            if self.current_tab == self.TAB_CURRENT:
                self.current.on_remove()
            elif self.current_tab == self.TAB_PLAYLISTS:
                treeviewsel = self.playlists_selection
                model, selected = treeviewsel.get_selected_rows()
                if ui.show_msg(self.window,
<<<<<<< HEAD
                              gettext.ngettext("Delete the selected playlist?",
                                              "Delete the selected playlists?",
                                               int(len(selected))),
                               gettext.ngettext("Delete Playlist",
                                                "Delete Playlists",
                                                int(len(selected))),
                               'deletePlaylist', Gtk.ButtonsType.YES_NO) == \
                   Gtk.ResponseType.YES:
=======
                               ngettext("Delete the selected playlist?",
                                        "Delete the selected playlists?",
                                        int(len(selected))),
                               ngettext("Delete Playlist",
                                        "Delete Playlists",
                                        int(len(selected))),
                               'deletePlaylist', gtk.BUTTONS_YES_NO) == \
                   gtk.RESPONSE_YES:
>>>>>>> c7918c61
                    iters = [model.get_iter(path) for path in selected]
                    for i in iters:
                        self.mpd.rm(misc.unescape_html(
                            self.playlistsdata.get_value(i, 1)))
                    self.playlists.populate()
            elif self.current_tab == self.TAB_STREAMS:
                treeviewsel = self.streams_selection
                model, selected = treeviewsel.get_selected_rows()
                if ui.show_msg(self.window,
<<<<<<< HEAD
                               gettext.ngettext("Delete the selected stream?",
                                                "Delete the selected streams?",
                                                int(len(selected))),
                               gettext.ngettext("Delete Stream",
                                                "Delete Streams",
                                                int(len(selected))),
                               'deleteStreams', Gtk.ButtonsType.YES_NO) == \
                   Gtk.ResponseType.YES:
=======
                               ngettext("Delete the selected stream?",
                                        "Delete the selected streams?",
                                        int(len(selected))),
                               ngettext("Delete Stream",
                                        "Delete Streams",
                                        int(len(selected))),
                               'deleteStreams', gtk.BUTTONS_YES_NO) == \
                   gtk.RESPONSE_YES:
>>>>>>> c7918c61
                    iters = [model.get_iter(path) for path in selected]
                    for i in iters:
                        stream_removed = False
                        for j in range(len(self.config.stream_names)):
                            if not stream_removed:
                                if self.streamsdata.get_value(i, 1) == \
                                   misc.escape_html(
                                       self.config.stream_names[j]):
                                    self.config.stream_names.pop(j)
                                    self.config.stream_uris.pop(j)
                                    stream_removed = True
                    self.streams.populate()
            self.iterate_now()
            # Attempt to retain selection in the vicinity..
            if model and len(model) > 0:
                try:
                    # Use top row in selection...
                    selrow = 999999
                    for row in selected:
                        if row[0] < selrow:
                            selrow = row[0]
                    if selrow >= len(model):
                        selrow = len(model)-1
                    treeviewsel.select_path(selrow)
                except:
                    pass

    def mpd_clear(self, _widget):
        if self.conn:
            self.mpd.clear()
            self.iterate_now()

    def on_repeat_clicked(self, widget):
        if self.conn:
            self.mpd.repeat(int(widget.get_active()))

    def on_random_clicked(self, widget):
        if self.conn:
            self.mpd.random(int(widget.get_active()))

    def on_consume_clicked(self, widget):
        if self.conn:
            self._toggle_clicked('consume', widget)

    def setup_prefs_callbacks(self):
        extras = preferences.Extras_cbs
        extras.popuptimes = self.popuptimes
        extras.notif_toggled = self.prefs_notif_toggled
        extras.crossfade_toggled = self.prefs_crossfade_toggled
        extras.crossfade_changed = self.prefs_crossfade_changed

        display = preferences.Display_cbs
        display.stylized_toggled = self.prefs_stylized_toggled
        display.art_toggled = self.prefs_art_toggled
        display.playback_toggled = self.prefs_playback_toggled
        display.progress_toggled = self.prefs_progress_toggled
        display.statusbar_toggled = self.prefs_statusbar_toggled
        display.lyrics_toggled = self.prefs_lyrics_toggled
        # TODO: the tray icon object has not been build yet, so we don't know
        # if the tray icon will be available at this time.
        # We should find a way to update this when the tray icon will be
        # initialized.
        display.trayicon_available = True

        behavior = preferences.Behavior_cbs
        behavior.trayicon_toggled = self.prefs_trayicon_toggled
        behavior.sticky_toggled = self.prefs_sticky_toggled
        behavior.ontop_toggled = self.prefs_ontop_toggled
        behavior.decorated_toggled = self.prefs_decorated_toggled
        behavior.infofile_changed = self.prefs_infofile_changed

        format = preferences.Format_cbs
        format.currentoptions_changed = self.prefs_currentoptions_changed
        format.libraryoptions_changed = self.prefs_libraryoptions_changed
        format.titleoptions_changed = self.prefs_titleoptions_changed
        format.currsongoptions1_changed = self.prefs_currsongoptions1_changed
        format.currsongoptions2_changed = self.prefs_currsongoptions2_changed

    def on_prefs(self, _widget):
        preferences.Behavior_cbs.trayicon_in_use = self.tray_icon.is_visible()
        self.preferences.on_prefs_real()

    def prefs_currentoptions_changed(self, entry, _event):
        if self.config.currentformat != entry.get_text():
            self.config.currentformat = entry.get_text()
            for column in self.current_treeview.get_columns():
                self.current_treeview.remove_column(column)
            self.current.initialize_columns()
            self.current.update_format()

    def prefs_libraryoptions_changed(self, entry, _event):
        if self.config.libraryformat != entry.get_text():
            self.config.libraryformat = entry.get_text()
            self.library.library_browse(root=self.config.wd)

    def prefs_titleoptions_changed(self, entry, _event):
        if self.config.titleformat != entry.get_text():
            self.config.titleformat = entry.get_text()
            self.update_wintitle()

    def prefs_currsongoptions1_changed(self, entry, _event):
        if self.config.currsongformat1 != entry.get_text():
            self.config.currsongformat1 = entry.get_text()
            self.update_cursong()

    def prefs_currsongoptions2_changed(self, entry, _event):
        if self.config.currsongformat2 != entry.get_text():
            self.config.currsongformat2 = entry.get_text()
            self.update_cursong()

    def prefs_ontop_toggled(self, button):
        self.config.ontop = button.get_active()
        if self.window_owner:
            self.window.set_keep_above(self.config.ontop)

    def prefs_sticky_toggled(self, button):
        self.config.sticky = button.get_active()
        if self.window_owner:
            if self.config.sticky:
                self.window.stick()
            else:
                self.window.unstick()

    def prefs_decorated_toggled(self, button, prefs_window):
        self.config.decorated = not button.get_active()
        if self.window_owner:
            if self.config.decorated != self.window.get_decorated():
                self.withdraw_app()
                self.window.set_decorated(self.config.decorated)
                self.withdraw_app_undo()
                prefs_window.present()

    def prefs_infofile_changed(self, entry, _event):
        if self.config.infofile_path != entry.get_text():
            self.config.infofile_path = os.path.expanduser(entry.get_text())
            if self.config.use_infofile:
                self.update_infofile()

    def prefs_crossfade_changed(self, crossfade_spin):
        crossfade_value = crossfade_spin.get_value_as_int()
        self.mpd.crossfade(crossfade_value)

    def prefs_crossfade_toggled(self, button, crossfade_spin):
        crossfade_value = crossfade_spin.get_value_as_int()
        if button.get_active():
            self.mpd.crossfade(crossfade_value)
        else:
            self.mpd.crossfade(0)

    def prefs_playback_toggled(self, button):
        self.config.show_playback = button.get_active()
        func = 'show' if self.config.show_playback else 'hide'
        for widget in [self.prevbutton, self.ppbutton, self.stopbutton,
                       self.nextbutton, self.volumebutton]:
            getattr(ui, func)(widget)

    def prefs_progress_toggled(self, button):
        self.config.show_progress = button.get_active()
        func = ui.show if self.config.show_progress else ui.hide
        for widget in [self.progressbox, self.trayprogressbar]:
            func(widget)

    def prefs_art_toggled(self, button, art_hbox1, art_hbox2, art_stylized):
        button_active = button.get_active()
        art_hbox1.set_sensitive(button_active)
        art_hbox2.set_sensitive(button_active)
        art_stylized.set_sensitive(button_active)
        if button_active:
            self.traytips.set_size_request(self.notification_width, -1)
            self.artwork.artwork_set_default_icon()
            for widget in [self.imageeventbox, self.info_imagebox,
                           self.trayalbumeventbox, self.trayalbumimage2]:
                widget.set_no_show_all(False)
                if widget in [self.trayalbumeventbox, self.trayalbumimage2]:
                    if self.status_is_play_or_pause():
                        widget.show_all()
                else:
                    widget.show_all()
            self.config.show_covers = True
            self.update_cursong()
            self.artwork.artwork_update()
        else:
            self.traytips.set_size_request(self.notification_width-100, -1)
            for widget in [self.imageeventbox, self.info_imagebox,
                           self.trayalbumeventbox, self.trayalbumimage2]:
                ui.hide(widget)
            self.config.show_covers = False
            self.update_cursong()

        # Force a resize of the info labels, if needed:
        GObject.idle_add(self.on_notebook_resize, self.notebook, None)

    def prefs_stylized_toggled(self, button):
        self.config.covers_type = button.get_active()
        self.library.library_browse(root=self.config.wd)
        self.artwork.artwork_update(True)

    def prefs_lyrics_toggled(self, button, lyrics_hbox):
        self.config.show_lyrics = button.get_active()
        lyrics_hbox.set_sensitive(self.config.show_lyrics)
        self.info.show_lyrics_updated()
        if self.config.show_lyrics:
            self.info_update(True)

    def prefs_statusbar_toggled(self, button):
        self.config.show_statusbar = button.get_active()
        if self.config.show_statusbar:
            self.statusbar.set_no_show_all(False)
            if self.config.expanded:
                self.statusbar.show_all()
        else:
            ui.hide(self.statusbar)
        self.update_statusbar()

    def prefs_notif_toggled(self, button, notifhbox):
        self.config.show_notification = button.get_active()
        notifhbox.set_sensitive(self.config.show_notification)
        if self.config.show_notification:
            self.on_currsong_notify()
        else:
            try:
                GObject.source_remove(self.traytips.notif_handler)
            except:
                pass
            self.traytips.hide()

    def prefs_trayicon_toggled(self, button, minimize):
        # Note that we update the sensitivity of the minimize
        # CheckButton to reflect if the trayicon is visible.
        if button.get_active():
            self.config.show_trayicon = True
            self.tray_icon.show()
            minimize.set_sensitive(True)
        else:
            self.config.show_trayicon = False
            minimize.set_sensitive(False)
            self.tray_icon.hide()

    def seek(self, song, seektime):
        self.mpd.seek(song, seektime)
        self.iterate_now()

    def on_link_click(self, linktype):
        browser_not_loaded = False
        wikipedia_search = "http://www.wikipedia.org/wiki/Special:Search/"
        if linktype == 'artist':
            browser_not_loaded = not misc.browser_load(
                '%s%s' % (wikipedia_search,
                          urllib.parse.quote(mpdh.get(self.songinfo, 'artist')),),
                self.config.url_browser, self.window)
        elif linktype == 'album':
            browser_not_loaded = not misc.browser_load(
                '%s%s' % (wikipedia_search,
                          urllib.parse.quote(mpdh.get(self.songinfo, 'album')),),
                self.config.url_browser, self.window)
        elif linktype == 'edit':
            if self.songinfo:
                self.on_tags_edit(None)
        elif linktype == 'search':
            self.on_lyrics_search(None)
        elif linktype == 'editlyrics':
            browser_not_loaded = not misc.browser_load(
                self.lyricwiki.lyricwiki_editlink(self.songinfo),
                self.config.url_browser, self.window)
        if browser_not_loaded:
            ui.show_msg(self.window, _('Unable to launch a suitable browser.'),
                        _('Launch Browser'),
                        'browserLoadError', Gtk.ButtonsType.CLOSE)

    def on_tab_click(self, _widget, event):
        if event.button == 3:
            self.notebookmenu.popup(None, None, None, None, event.button, event.time)
            return True

    def notebook_get_tab_num(self, notebook, tabname):
        for tab in range(notebook.get_n_pages()):
            if self.notebook_get_tab_text(self.notebook, tab) == tabname:
                return tab

    def notebook_tab_is_visible(self, notebook, tabname):
        tab = self.notebook.get_children()[self.notebook_get_tab_num(notebook,
                                                                     tabname)]
        return tab.get_property('visible')

    def notebook_get_visible_tab_num(self, notebook, tab_num):
        # Get actual tab number for visible tab_num. If there is not
        # a visible tab for tab_num, return -1.\
        curr_tab = -1
        for tab in range(notebook.get_n_pages()):
            if notebook.get_children()[tab].get_property('visible'):
                curr_tab += 1
                if curr_tab == tab_num:
                    return tab
        return -1

    def notebook_get_tab_text(self, notebook, tab_num):
        tab = notebook.get_children()[tab_num]
        child = notebook.get_tab_label(tab).get_child().get_children()[1]
        return child.get_text()

    def on_notebook_page_change(self, _notebook, _page, page_num):
        self.current_tab = self.notebook_get_tab_text(self.notebook, page_num)
        to_focus = self.tabname2focus.get(self.current_tab, None)
        if to_focus:
            GObject.idle_add(ui.focus, to_focus)

        GObject.idle_add(self.update_menu_visibility)
        if not self.img_clicked:
            self.last_tab = self.current_tab

    def on_window_click(self, _widget, event):
        if event.button == 3:
            self.menu_popup(self.window, event)

    def menu_popup(self, widget, event):
        if widget == self.window:
            if event.get_coords().height > self.notebook.get_allocation().height:
                return
        if event.button == 3:
            self.update_menu_visibility(True)
            GObject.idle_add(self.mainmenu.popup, None, None, None, None,
                             event.button, event.time)

    def on_tab_toggle(self, toggleAction):
        name = toggleAction.get_name()
        if not toggleAction.get_active():
            # Make sure we aren't hiding the last visible tab:
            num_tabs_vis = 0
            for tab in self.notebook.get_children():
                if tab.get_property('visible'):
                    num_tabs_vis += 1
            if num_tabs_vis == 1:
                # Keep menu item checking and exit..
                toggleAction.set_active(True)
                return
        # Store value:
        if name == self.TAB_CURRENT:
            self.config.current_tab_visible = toggleAction.get_active()
        elif name == self.TAB_LIBRARY:
            self.config.library_tab_visible = toggleAction.get_active()
        elif name == self.TAB_PLAYLISTS:
            self.config.playlists_tab_visible = toggleAction.get_active()
        elif name == self.TAB_STREAMS:
            self.config.streams_tab_visible = toggleAction.get_active()
        elif name == self.TAB_INFO:
            self.config.info_tab_visible = toggleAction.get_active()
        # Hide/show:
        tabnum = self.notebook_get_tab_num(self.notebook, name)
        if toggleAction.get_active():
            ui.show(self.notebook.get_children()[tabnum])
        else:
            ui.hide(self.notebook.get_children()[tabnum])

    def on_library_search_shortcut(self, _event):
        # Ensure library tab is visible
        if not self.notebook_tab_is_visible(self.notebook, self.TAB_LIBRARY):
            return
        if self.current_tab != self.TAB_LIBRARY:
            self.switch_to_tab_name(self.TAB_LIBRARY)
        if self.library.search_visible():
            self.library.on_search_end(None)
        self.library.libsearchfilter_set_focus()

    def update_menu_visibility(self, show_songinfo_only=False):
        if show_songinfo_only or not self.config.expanded:
            for menu in ['add', 'replace', 'playafter', 'rename', 'rm', 'pl', \
                        'remove', 'clear', 'update', 'new', 'edit',
                         'sort', 'tag']:
                self.UIManager.get_widget('/mainmenu/' + menu + 'menu/').hide()
            return
        elif self.current_tab == self.TAB_CURRENT:
            if len(self.currentdata) > 0:
                if self.current_selection.count_selected_rows() > 0:
                    for menu in ['remove', 'tag']:
                        self.UIManager.get_widget('/mainmenu/%smenu/' % \
                                                  (menu,)).show()
                else:
                    for menu in ['remove', 'tag']:
                        self.UIManager.get_widget('/mainmenu/%smenu/' % \
                                                  (menu,)).hide()
                if not self.current.filterbox_visible:
                    for menu in ['clear', 'pl', 'sort']:
                        self.UIManager.get_widget('/mainmenu/%smenu/' % \
                                                  (menu,)).show()
                else:
                    for menu in ['clear', 'pl', 'sort']:
                        self.UIManager.get_widget('/mainmenu/%smenu/' % \
                                                  (menu,)).hide()

            else:
                for menu in ['clear', 'pl', 'sort', 'remove', 'tag']:

                    self.UIManager.get_widget('/mainmenu/%smenu/' % \
                                              (menu,)).hide()

            for menu in ['add', 'replace', 'playafter', 'rename', 'rm', \
                         'update', 'new', 'edit']:
                self.UIManager.get_widget('/mainmenu/' + menu + 'menu/').hide()

        elif self.current_tab == self.TAB_LIBRARY:
            if len(self.librarydata) > 0:
                path_update = '/mainmenu/updatemenu/updateselectedmenu/'
                if self.library_selection.count_selected_rows() > 0:
                    for menu in ['add', 'replace', 'playafter', 'tag', 'pl']:
                        self.UIManager.get_widget('/mainmenu/%smenu/' % \
                                                  (menu,)).show()

                    self.UIManager.get_widget(path_update).show()

                else:
                    for menu in ['add', 'replace', 'playafter', 'tag', 'pl']:
                        self.UIManager.get_widget('/mainmenu/%smenu/' % \
                                                  (menu,)).hide()
                    self.UIManager.get_widget(path_update).hide()
            else:
                for menu in ['add', 'replace', 'playafter',
                             'tag', 'update', 'pl']:
                    self.UIManager.get_widget('/mainmenu/%smenu/' \
                                             % (menu,)).hide()
            for menu in ['remove', 'clear', 'rename', 'rm',
                         'new', 'edit', 'sort']:
                self.UIManager.get_widget('/mainmenu/' + menu + 'menu/').hide()
            if self.library.search_visible():
                self.UIManager.get_widget('/mainmenu/updatemenu/').hide()
            else:
                self.UIManager.get_widget('/mainmenu/updatemenu/').show()
                path_update_full = '/mainmenu/updatemenu/updatefullmenu/'
                self.UIManager.get_widget(path_update_full).show()
        elif self.current_tab == self.TAB_PLAYLISTS:
            if self.playlists_selection.count_selected_rows() > 0:
                for menu in ['add', 'replace', 'playafter', 'rm']:
                    self.UIManager.get_widget('/mainmenu/%smenu/' % \
                                             (menu,)).show()
                if self.playlists_selection.count_selected_rows() == 1:
                    self.UIManager.get_widget('/mainmenu/renamemenu/').show()
                else:
                    self.UIManager.get_widget('/mainmenu/renamemenu/').hide()
            else:
                for menu in ['add', 'replace', 'playafter', 'rm', 'rename']:
                    self.UIManager.get_widget('/mainmenu/%smenu/' % \
                                             (menu,)).hide()
            for menu in ['remove', 'clear', 'pl', 'update',
                         'new', 'edit', 'sort', 'tag']:
                self.UIManager.get_widget('/mainmenu/' + menu + 'menu/').hide()
        elif self.current_tab == self.TAB_STREAMS:
            self.UIManager.get_widget('/mainmenu/newmenu/').show()
            if self.streams_selection.count_selected_rows() > 0:
                if self.streams_selection.count_selected_rows() == 1:
                    self.UIManager.get_widget('/mainmenu/editmenu/').show()
                else:
                    self.UIManager.get_widget('/mainmenu/editmenu/').hide()
                for menu in ['add', 'replace', 'playafter', 'rm']:
                    self.UIManager.get_widget('/mainmenu/%smenu/' % \
                                             (menu,)).show()

            else:
                for menu in ['add', 'replace', 'playafter', 'rm']:
                    self.UIManager.get_widget('/mainmenu/%smenu/' % \
                                             (menu,)).hide()
            for menu in ['rename', 'remove', 'clear',
                         'pl', 'update', 'sort', 'tag']:
                self.UIManager.get_widget('/mainmenu/' + menu + 'menu/').hide()

    def path_to_icon(self, icon_name):
        full_filename = pkg_resources.resource_filename( __name__, \
                                                        "pixmaps/%s" % icon_name)
        if os.path.exists(full_filename):
            return full_filename
        else:
            self.logger.critical("Icon %r cannot be found. Aborting...", icon_name)
            sys.exit(1)

    def on_tags_edit(self, _widget):
        ui.change_cursor(Gdk.Cursor.new(Gdk.CursorType.WATCH))
        while Gtk.events_pending():
            Gtk.main_iteration()

        files = []
        temp_mpdpaths = []
        if self.current_tab == self.TAB_INFO:
            if self.status_is_play_or_pause():
                # Use current file in songinfo:
                mpdpath = mpdh.get(self.songinfo, 'file')
                fullpath = os.path.join(
                    self.config.musicdir[self.config.profile_num], mpdpath)
                files.append(fullpath)
                temp_mpdpaths.append(mpdpath)
        elif self.current_tab == self.TAB_LIBRARY:
            # Populates files array with selected library items:
            items = self.library.get_path_child_filenames(False)
            for item in items:
                files.append(
                    os.path.join(self.config.musicdir[self.config.profile_num],
                                 item))
                temp_mpdpaths.append(item)
        elif self.current_tab == self.TAB_CURRENT:
            # Populates files array with selected current playlist items:
            temp_mpdpaths = self.current.get_selected_filenames(False)
            files = self.current.get_selected_filenames(True)

        tageditor = tagedit.TagEditor(self.window,
                                      self.tags_mpd_update,
                                      self.tags_set_use_mpdpath)
        tageditor.set_use_mpdpaths(self.config.tags_use_mpdpath)
        tageditor.on_tags_edit(files, temp_mpdpaths,
                               self.config.musicdir[self.config.profile_num])

    def tags_set_use_mpdpath(self, use_mpdpath):
        self.config.tags_use_mpdpath = use_mpdpath

    def tags_mpd_update(self, tag_paths):
        self.mpd.update(list(tag_paths))
        self.mpd_update_queued = True

    def on_about(self, _action):
        about_dialog = about.About(self.window,
                                   self.config,
                                   version,
                                   __license__,
                                   self.path_to_icon('sonata_large.png'))

        stats = None
        if self.conn:
            # Extract some MPD stats:
            mpdstats = self.mpd.stats()
            stats = {'artists': mpdstats['artists'],
                 'albums': mpdstats['albums'],
                 'songs': mpdstats['songs'],
                 'db_playtime': mpdstats['db_playtime'],
                 }

        about_dialog.about_load(stats)

    def systemtray_initialize(self):
        # Make system tray 'icon' to sit in the system tray
        self.tray_icon.initialize(
            self.systemtray_click,
            self.systemtray_scroll,
            self.systemtray_activate,
        )

        if self.config.show_trayicon:
            self.tray_icon.show()
        else:
            self.tray_icon.hide()
        self.tray_icon.update_icon(self.path_to_icon('sonata.png'))

    def dbus_show(self):
        self.window.hide()
        self.withdraw_app_undo()

    def dbus_toggle(self):
        if self.window.get_property('visible'):
            self.withdraw_app()
        else:
            self.withdraw_app_undo()

    def dbus_popup(self):
        self.on_currsong_notify(force_popup=True)

    def dbus_fullscreen(self):
        self.fullscreen_cover_art(None)

    def main(self):
        Gtk.main()<|MERGE_RESOLUTION|>--- conflicted
+++ resolved
@@ -171,11 +171,7 @@
         self.tabname2focus = dict()
         self.plugintabs = dict()
 
-<<<<<<< HEAD
-        self.config = Config( _('Default Profile'),
-=======
         self.config = Config(_('Default Profile'),
->>>>>>> c7918c61
                              '%s %%A %s %%B' % (_("by"), _("from")))
         self.preferences = preferences.Preferences(self.config,
             self.on_connectkey_pressed, self.on_currsong_notify,
@@ -250,18 +246,13 @@
 
         # Popup menus:
         actions = [
-            ('sortmenu', gtk.STOCK_SORT_ASCENDING, _('_Sort List')),
-            ('plmenu', gtk.STOCK_SAVE, _('Sa_ve Selected to')),
-            ('profilesmenu', gtk.STOCK_CONNECT, _('_Connection')),
+            ('sortmenu', Gtk.STOCK_SORT_ASCENDING, _('_Sort List')),
+            ('plmenu', Gtk.STOCK_SAVE, _('Sa_ve Selected to')),
+            ('profilesmenu', Gtk.STOCK_CONNECT, _('_Connection')),
             ('playaftermenu', None, _('P_lay after')),
             ('playmodemenu', None, _('Play _Mode')),
-<<<<<<< HEAD
-            ('updatemenu', None, _('_Update')),
+            ('updatemenu', Gtk.STOCK_REFRESH, _('_Update')),
             ('chooseimage_menu', Gtk.STOCK_CONVERT, _('Use _Remote Image...'),
-=======
-            ('updatemenu', gtk.STOCK_REFRESH, _('_Update')),
-            ('chooseimage_menu', gtk.STOCK_CONVERT, _('Use _Remote Image...'),
->>>>>>> c7918c61
              None, None, self.image_remote),
             ('localimage_menu', Gtk.STOCK_OPEN, _('Use _Local Image...'),
              None, None, self.image_local),
@@ -291,8 +282,8 @@
              self.on_updatedb_shortcut),
             ('preferencemenu', Gtk.STOCK_PREFERENCES, _('_Preferences...'),
              'F5', None, self.on_prefs),
-            ('aboutmenu', gtk.STOCK_ABOUT, _('_About...'), 'F1', None, self.on_about),
-            ('tagmenu', gtk.STOCK_EDIT, _('_Edit Tags...'), '<Ctrl>t', None,
+            ('aboutmenu', Gtk.STOCK_ABOUT, _('_About...'), 'F1', None, self.on_about),
+            ('tagmenu', Gtk.STOCK_EDIT, _('_Edit Tags...'), '<Ctrl>t', None,
              self.on_tags_edit),
             ('addmenu', Gtk.STOCK_ADD, _('_Add'), '<Ctrl>d', None,
              self.on_add_item),
@@ -610,9 +601,6 @@
         mainvbox = Gtk.VBox()
         tophbox = Gtk.HBox()
 
-<<<<<<< HEAD
-        self.tray_icon = tray.TrayIcon(self.window, self.traymenu, self.traytips)
-=======
         # Autostart plugins
         for plugin in pluginsystem.get_info():
             if plugin.name in self.config.autostart_plugins:
@@ -629,9 +617,7 @@
                 else:
                     self.logger.info(_("Found new plug-in %s." % plugin.name))
 
-        TrayFactory = tray.get_tray_icon_factory()
-        self.tray_icon = TrayFactory(self.window, self.traymenu, self.traytips)
->>>>>>> c7918c61
+        self.tray_icon = tray.TrayIcon(self.window, self.traymenu, self.traytips)
 
         self.albumimage = self.artwork.get_albumimage()
 
@@ -1046,7 +1032,7 @@
             for i, name in enumerate(profile_names)]
         actions.append((
             'disconnect',
-            gtk.STOCK_DISCONNECT,
+            Gtk.STOCK_DISCONNECT,
             _('Disconnect'),
             None,
             None,
@@ -2934,25 +2920,14 @@
                 treeviewsel = self.playlists_selection
                 model, selected = treeviewsel.get_selected_rows()
                 if ui.show_msg(self.window,
-<<<<<<< HEAD
-                              gettext.ngettext("Delete the selected playlist?",
-                                              "Delete the selected playlists?",
-                                               int(len(selected))),
-                               gettext.ngettext("Delete Playlist",
-                                                "Delete Playlists",
-                                                int(len(selected))),
-                               'deletePlaylist', Gtk.ButtonsType.YES_NO) == \
-                   Gtk.ResponseType.YES:
-=======
                                ngettext("Delete the selected playlist?",
                                         "Delete the selected playlists?",
                                         int(len(selected))),
                                ngettext("Delete Playlist",
                                         "Delete Playlists",
                                         int(len(selected))),
-                               'deletePlaylist', gtk.BUTTONS_YES_NO) == \
-                   gtk.RESPONSE_YES:
->>>>>>> c7918c61
+                               'deletePlaylist', Gtk.ButtonsType.YES_NO) == \
+                   Gtk.ResponseType.YES:
                     iters = [model.get_iter(path) for path in selected]
                     for i in iters:
                         self.mpd.rm(misc.unescape_html(
@@ -2962,25 +2937,14 @@
                 treeviewsel = self.streams_selection
                 model, selected = treeviewsel.get_selected_rows()
                 if ui.show_msg(self.window,
-<<<<<<< HEAD
-                               gettext.ngettext("Delete the selected stream?",
-                                                "Delete the selected streams?",
-                                                int(len(selected))),
-                               gettext.ngettext("Delete Stream",
-                                                "Delete Streams",
-                                                int(len(selected))),
-                               'deleteStreams', Gtk.ButtonsType.YES_NO) == \
-                   Gtk.ResponseType.YES:
-=======
                                ngettext("Delete the selected stream?",
                                         "Delete the selected streams?",
                                         int(len(selected))),
                                ngettext("Delete Stream",
                                         "Delete Streams",
                                         int(len(selected))),
-                               'deleteStreams', gtk.BUTTONS_YES_NO) == \
-                   gtk.RESPONSE_YES:
->>>>>>> c7918c61
+                               'deleteStreams', Gtk.ButtonsType.YES_NO) == \
+                   Gtk.ResponseType.YES:
                     iters = [model.get_iter(path) for path in selected]
                     for i in iters:
                         stream_removed = False

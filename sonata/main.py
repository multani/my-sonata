--- conflicted
+++ resolved
@@ -2161,21 +2161,11 @@
         currdir = os.path.join(self.config.current_musicdir, songdir)
         if self.config.art_location != consts.ART_LOCATION_HOMECOVERS:
             dialog.set_current_folder(currdir)
-<<<<<<< HEAD
-        if stream is not None:
-            # Allow saving an image file for a stream:
-            self.local_dest_filename = self.artwork.artwork_stream_filename(
-                stream)
-        else:
-            self.local_dest_filename = self.target_image_filename()
+
+        self.local_dest_filename = artwork.artwork_path(self.songinfo,
+                                                        self.config)
         dialog.show_all()
         response = dialog.run()
-=======
-        self.local_dest_filename = artwork.artwork_path(self.songinfo,
-                                                        self.config)
-        self.image_local_dialog.show_all()
-        response = self.image_local_dialog.run()
->>>>>>> 5043201d
 
         if response == Gtk.ResponseType.OK:
             filename = dialog.get_filenames()[0]

<<<<<<< HEAD
v1.6.3 - Pending
	+ Library artwork caching/displaying improvements
=======
v1.6.2.1 - September 21, 2009
	+ Library artwork caching/displaying improvements
	+ Lyricwiki screen scraping workaround
	+ Replace Amazon.com cover art fetching with Rhapsody.com
>>>>>>> 69abe0d2
	+ Bug: Fix library sorting when adding, e.g., albums to playlist
	+ Bug: Fix window positioning weirdness when unwithdrawing from systray
	+ Bug: Fix album being labeled various artists when a duplicate exists
	+ Bug: Fix album tracks in the info tab being out of order sometimes
	+ Bug: Show songs with a missing date in info album listing
	+ Bug: Library icons change after adding stream to playlist
	+ Bug: Cpu spike, tooltips missing in library search results with gtk 2.16.2

v1.6.2 - April 13, 2009
	+ Bug: Fix cli options (e.g. 'sonata play')

v1.6.1 - April 11, 2009
	+ Reduce library's filesystem view row height
	+ More auto-applying of preferences (e.g. format tab)
	+ Bug: Fix python version check for Ubuntu Jaunty
	+ Bug: Traceback if track has multiple date tags
	+ Bug: Fix infinite loop when format strings end in '{'
	+ Bug: Fix music directory chooser selecting the wrong folder sometimes
	+ Bug: Catch OSErrors from os.listdir, e.g. flac files with cue sheets
	+ Bug: Fix --profile option

v1.6 - March 29, 2009
	+ Album browsing mode, additional details in library views
	+ Real-time searching of library (search as you type)
	+ Fullscreen album art mode (via right-click on artwork) (mips)
	+ Improve library searching across meta tags
	+ Sort library search results
	+ Show file path in tooltip for library search results
	+ Improved support for updating less than entire library
	+ Drag-and-drop to copy files from Sonata to a file manager (Kamil)
	+ Ability to show file paths in tag editing window
	+ Use plchanges for faster performance (e.g. add to playlist)
	+ Allow manually fetching remote art when using local art pref (Erik)
	+ Swap mousewheel behavior for progressbar
	+ Only minimize to trayicon on click if focused; raise if not focused
	+ Use new 'listplaylists' command for retrieving playlists
	+ Allow hiding the application's titlebar in preferences
	+ Better error trapping
	+ Make process name 'sonata' for linux (himdel)
	+ Look for <artist> - <title>.txt lyrics files by other clients
	+ Add Traditional Chinese translation (b4283)
	+ Add Japanese translation (Masato)
	+ Add Slovenian translation (Alan)
	+ Code modernisation, modularisation, overall cleanup, documentation
	+ A prototype of a plug-in system
	+ Unicode fixes
	+ Some helpful error messages if startup fails
	+ Useless code removed, various code cleanups and refactorings (Stephen)
	+ Bug: Bad profiles prevent Sonata from starting
	+ Bug: Error for CLI arguments when Sonata can't connect to MPD (Juan)
	+ Bug: Files may not update in interface after tag editing
	+ Bug: Traceback with Turkish locale
	+ Bug: Lyrics don't work with python-zsi 2.0 on Ubuntu
	+ Bug: Bell sound when going to parent folder using backspace

v1.5.3 - September 13, 2008
	+ Quick link to edit lyrics through LyricWiki
	+ Unicode lyrics and better searching with LyricWiki (orivej)
	+ Store audioscrobbler password as md5 hash
	+ Add Greek translation (Lazaros)
	+ Bug: Fix lost connection when hard drive is spun down
	+ Bug: Fix non-ascii characters when scrobbling with non-utf8 locale
	+ Bug: Selected item changed on double-click
	+ Bug: Use consistent behavior for titlebar
	+ Bug: Prevent bad cover image files from causing problems
	+ Bug: Don't sort library search results
	+ Bug: Ensure image filenames are escaped in search routine

v1.5.2 - June 5, 2008
	+ Improved artwork/lyrics caching through case-insenstive searching
	+ Add Turkish translation (Gökmen)
	+ Bug: Fix artwork for files with unicode characters
	+ Bug: Fix crash if mpd library is empty
	+ Bug: Fix regression where dbus-python became required
	+ Bug: Bold titles lose sync if song changes with visible filterbar
	+ Bug: Doesn't scrobble when same song is repeated
	+ Bug: Python conflict when installed with sugar (OLPC)
	+ Bug: Fix artwork display in song notification window for RTL languages
	+ Bug: Fix progressbar seeking for RTL languages
	+ Bug: No play/pause indicator in egg tray icon if started while mpd is active

v1.5.1 - May 3, 2008
	+ Swap 'shuffle' and 'random' to be consistent with MPD
	+ "Save list to">"foo" can now either replace playlist or append songs
	+ Add Catalan translation (Franc)
	+ Add Arabic translation (Ahmad)
	+ Bug: Fix play/pause with multimedia keys (Vinay)
	+ Bug: Prevent possible traceback from gobject.filename_from_utf8
	+ Bug: 'play after replace' when in shuffle mode plays 1st song, not random
	+ Bug: Fix random, repeat, and toggle commands from console
	+ Bug: Songs not tagged with the album name don't show up
	+ Bug: Cannot disconnect when MPD_HOST and MPD_PORT are set
	+ Bug: Fix %D and %N formats within brackets

v1.5 - April 3, 2008
	+ Replace album view with genre view for library
	+ Display covers for albums in artist/genre views
	+ Add menu items and shortcuts for playing library items after add/replace
	+ Allow setting artwork for streams
	+ Optional stylized album art with cases (Aidan)
	+ New, faster python mpd interface (jat)
	+ --popup argument to popup song notification (requires D-Bus) (Oleg)
	+ Show 'Untagged' artists/genres in their respective library views
	+ Allow DND of cover art from a web browser (Артем)
	+ Allow DND of music from a file manager into playlist (requires mpd 0.14)
	+ Preserve column percentages for current tab across window resizing
	+ Speed up mpd-related commandline arguments
	+ Switch back to last tab on second cover art click
	+ Retain selection in lists after removing items
	+ Hidden config option to expand notebook tabs (tabs_expanded)
	+ Set ServiceProxy cachedir for lyrics to work around ZSI bug
	+ Add Estonian translation (Mihkel)
	+ Bug: Fix multimedia keys for gnome 2.22
	+ Bug: Fix artwork for artists/albums with "/" in them (e.g. AC/DC)
	+ Bug: Fix egg trayicon with vertical system tray
	+ Bug: Weird bug in library-view
	+ Bug: Prevent failure to load if tab positions are saved as None
	+ Bug: Fix non-ascii characters in files for non-utf8 filesystems (zap)
	+ Bug: Prevent crash with certain locales like turkish (jat)
	+ Bug: Using filter causes playlist to jump to the top
	+ Bug: Fix AudioScrobblerQuery (kigurai)

v1.4.2 - February 9, 2008
	+ Add %D for disc tag in display formatting options
	+ Better handling if no read permission (e.g. no/bad mpd password supplied)
	+ Bug: Fix seeking in progress bar
	+ Bug: Fix blank album info when there is an ampersand
	+ Bug: Missing color in notification window
	+ Bug: Notebook arrow clicks are ignored due to gtk bug
	+ Bug: Potential ordering bug when sorting via column heading click
	+ Bug: Make desktop file compliant
	+ Bug: Column widths can collapse when exiting while minimized to the tray

v1.4.1 - February 2, 2008
	+ Remove queue support (it was removed from mpd-svn, complain to them)
	+ Improved re-ordering of playlist songs (including multiple selected songs)
	+ Add album info into info tab
	+ Use hand2 instead of hand1 for song info links
	+ Bug: Traceback can occur after enabling audioscrobbler
	+ Bug: Text background color on tabs (ecik)
	+ Bug: Visible background of eventboxes for info tab links, etc.
	+ Bug: Can't click (more) link in non-English locales
	+ Bug: Crash when using libegg with system tray icon disabled
	+ Bug: Disable tag editing link in info tab for streams/remote files
	+ Bug: Unescape common html codes from lyrics fetching, enable formatting
	+ Bug: The main notebook should be scrollable

v1.4 - January 15, 2008
	+ Integrate info window into main player
	+ Update to audioscrobbler protocol 1.2 and scrobbling bug fixes (mveers)
	+ Implemented caching of scrobbles across client restarts
	+ Vertically center currently playing song
	+ Updated artwork (Adrian Chromenko)
	+ IPv6 support for the mpd connection (Shane Kerr)
	+ Allow screen center for notification popup
	+ Preference for saving lyrics to music file's directory (like artwork)
	+ Allow hiding and reordering notebook tabs (e.g. playlists, streams, info)
	+ Retain library path when re-opening Sonata
	+ Remove confusing 'remote only' and 'remote, then local' artwork options
	+ Ability to hide progress bar (can create very minimal player)
	+ Skip fallback artwork search of just album name if primary searches fail
	+ Make system tray icon scalable
	+ Shortcuts to search library (ctrl-h), randomize current playlist (alt-r)
	+ Use gtk theme's link-color if available (only for gtk 2.12 and above)
	+ Bug: Right-click menu can cause accidental actions with some gtk themes
	+ Bug: Prevent crash on negative disc/track numbers
	+ Bug: Filter + Edit Tags edits a different song than selected
	+ Bug: Prevent possible exception regarding cover art on first load
	+ Bug: Fix retrieving some non-English lyrics (ecik)
	+ Bug: Allow MPD_HOST to override GUI
	+ Bug: {} displays in the Current column title
	+ Bug: Fix manpage path to be FHS compliant
	+ Bug: Ensure that the version of ZSI is compatible with sonata

v1.3 - October 29, 2007
	+ Playlist queue support (requires mpd 0.14 - currently mpd-svn)
	+ Use-configurable columns in playlist by using "|" in prefs > format (xsdnyd)
	+ Switch from SOAPpy to newer ZSI library for lyrics fetching
	+ Use xmms-like search filter by default when user types (no more ctrl-j)
	+ Ctrl-i shortcut to center currently playing song
	+ Use case insensitive sorting for library (holy_robot)
	+ Ignore "the" when sorting library in artist/album views (holy_robot)
	+ Better logic when sorting playlists and new "dir+file" sort option (sed)
	+ Allow saving/overwriting existing playlists and streams
	+ Hidden config options to set browser, hide column headers
	+ Update license to GNU GPLv3
	+ Added Brazilian translation (Alex Tercete Matos)
	+ Added Danish translation (Martin Dybdal)
	+ Bug: Fix nl.po translation causing crash
	+ Bug: Remember playlist position when adding from library
	+ Bug: Fixed tracebacks with certain encodings
	+ Bug: MPD_HOST with password doesn't work on first install
	+ Bug: Fix desktop file to match current XDG standard (nigel)
	+ Bug: Search Amazon artwork using latin1 since it no longer supports utf8
	+ Bug: Possible tag editing issues w/non-latin encoding (requires tagpy 0.93)
	+ Bug: Fix czech translation to use cs.po

v1.2.3 - August 23, 2007
	+ Incorporate disc tag in album sorting (Emmanuel Viaud)
	+ Significantly reduced wakeups/sec according to powertop
	+ Add stream name as a formatting option
	+ Added Italian translation (Gianni Vialetto)
	+ Added Swedish translation (Daniel Nylander)
	+ Added Dutch translation (Olivier)
	+ Bug: Stupid parsing of amazon URLs, reduced success of cover art fetching
	+ Bug: Default cover remains after refetching when not using ~/.covers
	+ Bug: Czech translation incorrectly labeled Swedish
	+ Bug: Song played after a replace is first in list, even in shuffle mode
	+ Bug: Collapsed view doesn't work properly in some WMs (e.g. Fluxbox)
	+ Bug: Display 'update library' menu item even when library is empty

v1.2.2 - July 22, 2007
	+ Bug: Fix artwork fetching (Amazon gzip'ed xml returns garbage)
	+ Bug: Prevent connection error if the interface hasn't yet been run
	+ Bug: Prevent possibility of deleting image file when choosing local art file
	+ Bug: Don't load gnome-settings-daemon if it's not running (kinote)

v1.2.1 - July 16, 2007
	+ Bug: Using MPD with a password causes error

v1.2 - July 15, 2007
	+ Audioscrobbler support (requires python 2.5 or python-elementtree) (Owen)
	+ Support for multiple profiles (and, e.g., "sonata --profile=2")
	+ Ability to set search terms for lyrics
	+ Ability to rename playlists (requires mpd >= 0.13)
	+ Prevent continually searching for artwork/lyrics if not found the first time
	+ Search for additional artwork filenames
	+ Allows resetting artwork to the default image
	+ 'Save All' button for tag editing window
	+ Display MPD status in systray icon
	+ Prevent GUI blocking when connecting to MPD, where possible
	+ Added Finnish translation (Ilkka Tuohela)
	+ Bug: Multimedia keys no longer work in Gnome 2.18 (Florian)
	+ Bug: Hide statusbar in collapse mode when showing from systray
	+ Bug: Cover artwork filename doesn't use system's locale charset
	+ Bug: MPD_HOST variable doesn't work when it includes password

v1.1.1 - May 18, 2007
	+ Add Czech translation (Jakub Adler)
	+ Bug: Incorrect artist can sometimes be set for album art/info (vEX)
	+ Bug: Artwork isn't set when there is a single image in the song's dir
	+ Bug: Improve handling under tiling WMs like ion3
	+ Bug: A 2nd instance isn't prevented with dbus/python 2.4 (Sebastian)

v1.1 - May 7, 2007
	+ Ctrl-J for xmms-like search filter (vEX/Eduard)
	+ Implemented logic for Various Artists albums
	+ Cover art pref: save to ~/.covers or file's respective dir
	+ Support for GNOME session management
	+ Allow searching through ALL metadata in library
	+ Link artist and album name in song info window to wikipedia entry
	+ Add shuffle, repeat, --visible, and --hidden commandline arguments
	+ Show if mpd is updating in statusbar
	+ Save last used option in library search
	+ Update code for dbus-python 0.80 API (Jordan)
	+ Ellipsize text in treeviews, current playing song (Jordan)
	+ Add button for listing of shortcuts to About dialog
	+ Resize cover art to fit song info window
	+ Added Simplified Chinese translation (Desmond Chang)
	+ Bug: Prevent tracebacks between withdrawing app & gtk.StatusIcon
	+ Bug: Fix error if mpd is not running and sonata starts hidden
	+ Bug: Can't manually set artwork across filesystems
	+ Bug: Can't use find-as-you-type in the current playlist
	+ Bug: Right-click menu closes right away for some users

v1.0.1 - February 13, 2007
	+ Make lyrics fetching optional
	+ Allow editing of stream name/url
	+ Hide the notification window when it is clicked
	+ Small usability improvements to gtk.StatusIcon
	+ Improvements to reordering the current playlist with drag-n-drop
	+ Bug: Info window freezes when editing currently playing song's tags
	+ Bug: Tag editing doesn't work with older version (0.90.1) of tagpy
	+ Bug: Prevent strange potential freeze with gc.collect()
	+ Bug: Cover art doesn't update correctly if Local Only artwork set
	+ Bug: Lyrics occassionally don't stay synced with current playing song

v1.0 - January 21, 2007
	+ Multiple views for library: filesystem, artists, albums
	+ Editing of song tags (requires optional taglib & tagpy)
	+ Auto-fetching of song lyrics (requires optional soappy)
	+ Improved song info window and access to it
	+ Allow pls/m3u/extm3u's as stream inputs
	+ Sort current playlist (by metadata, random, reverse)
	+ Optional statusbar (playlist length, time)
	+ Revert to gtk's StatusIcon if gnome-python-extras isn't installed
	+ Make system tray icon optional
	+ Pref to write xmms-info like status file to use with IM, IRC.. (Tim)
	+ Allow drag-n-drop of images to set album art
	+ If there is only one image in the song's dir, set as art (Ivan)
	+ Album art priority preference (local vs remove)
	+ Formatting options (genre, song length, elapsed time, year) (Ivan)
	+ Pref to play enqueued items on activate (i.e. enter/double-click)
	+ Play friendler with other clients for shuffle/repeat/crossfade
	+ Reduced startup time/memory usage
	+ Use curly brackets {} to have formatting appear only if all enclosed
	  tags are available
	+ Ability to run on OLPC's Sugar user environment (Owen)
	+ Added Ukranian translation (Господарисько Тарас)
	+ Bug: No more freezes due to threading! Finally! Seriously!
	+ Bug: Cannot set album art for album/artist with "/" in name
	+ Bug: Prevent interface jumping because of progress bar font
	+ Bug: Notification window isn't positioned correctly for dual-head

v0.9 - November 19, 2006
	+ Added stream support
	+ Use local artwork (cover.jpg, folder.jpg) first, if it exists
	  (requires music_directory to be specified in preferences)
	+ Allow crossfading (mixing) between songs
	+ Fetch higher-resolution cover art
	+ Allow specifying search terms for remote album art
	+ Improved song info viewer
	+ Make remote images window non-blocking
	+ Popup song notification on un-pause
	+ Pick up tooltip album background color from gtk theme
	+ Store cover art in ~/.covers for consistency with gmpc
	+ Add German translation (Paul Johnson)
	+ Bug: Prevent infrequent crash when fetching album art
	+ Bug: Intermittent interface freezes due to threading
	+ Bug: Unable to delete playlists with ampersand, etc.
	+ Bug: Player can become the wrong height on expand
	+ Bug: Ensure local art is correctly applied on song changes
	+ Bug: Searching library doesn't work for non-english locale

v0.8.1 - October 19, 2006
	+ Add Polish translation (Tomasz Dominikowski)
	+ Bug: Correctly send mpd password when using manual connect
	+ Bug: Prevent certain keys from causing events
	+ Bug: Prevent potential crash if not able to obtain mpd status

v0.8 - October 7, 2006
	+ Allow user formatting of current playlist, library, and title
	+ Pref for song notification location
	+ Allow song notification for users without gnome-python-extras
	+ Pref to hide playback buttons
	+ Pref to update MPD library on start
	+ --info, --status displays current song info or MPD status
	+ Pref to autoconnect on start, connect/disconnect buttons
	+ Fetch album art in background (non-blocking)
	+ Correctly retain previous library state when ending search
	+ Add russian translation [Andrew Lukoshko]
	+ Bug: Display path when filename is empty or http/ftp prefixes
	+ Bug: Fix crash if changing connection w/o gnome-python-extras
	+ Bug: Prevent --help, --toggle, etc. from happening twice if
	  dbus is installed
	+ Bug: Some shortcuts don't work with numslock enabled

v0.7.1 - September 27, 2006
	+ Bug: Fix crash if dbus is not installed
	+ Bug: Fix crash if song does not have some id3 info specified

v0.7 - September 27, 2006
	+ Ability to search library by type (can be disabled in prefs)
	+ Optional notification popup on song changes
	+ Show larger image on left-click of cover art
	+ Reduce (pygmy's) default polling time
	+ Retain selection of browsed directories in library
	+ Retain selection after drag-n-drop
	+ Keep width of tooltip fixed
	+ Show previous instance of app if user tries to open a second
	  instance [Mike Massonnet patch]
	+ Add --version, --help; print usage
	+ --toggle argument to minimize to tray or show (requires D-Bus)
	+ Add french translation [Floréal M]
	+ Additional shortcuts (see docs)
	+ Bug: repeat/shuffle isn't updated if mpd is restarted
	+ Bug: Unable to delete multiple playlists at once
	+ Bug: Crash when playing ogg streams [patch]

v0.6 - September 18, 2006
	+ Add support for playlists (save, load, queue, delete)
	+ Ability to use local image for album cover
	+ Support for multimedia keys
	+ Fetch cover art if an artist, but not album, is specified
	+ Add Ctrl-U and Ctrl-Shift-U for updating library (see docs)
	+ (Re-)display systray icon if tray is (re-)opened
	+ Fix mpdclient3.py to return all playlist objects
	+ Bug: Delete key doesn't remove songs from playlist

v0.5.2 - September 15, 2006
	+ Correctly update interface after updating MPD library
	+ Interface prefs: show album art, show volume, sticky, above
	+ Behavior prefs: minimize to systray, stop playback on exit
	+ Increase iter time if connection timesout (to make gui responsive)
	+ Use gtk.STOCK_JUSTIFY_FILL instead of custom playlist icon
	+ Try gnome-open/exo-open first for opening help, then fallback
	+ Ability to set translations (see TRANSLATIONS file)
	+ Use dbus to prevent multiple instances
	+ More shortcuts (see documentation)
	+ Minor bugfixes

v0.5.1 - September 13, 2006
	+ Increment to mpdclient3 to prevent incompatibility issues
	+ Bug: Running Sonata without systray causes crash

v0.5 - September 12, 2006
	+ Added album art (and ability to choose from alternatives
	  if the one automatically selected is incorrect, via right-click)
	+ Integrate playlist and library into one app
	+ Change song progress with mousewheel over progressbar
	+ Change volume with mousewheel over volume button, systray icon
	+ Change volume icon based on volume level
	+ Added playback, etc, shortcuts
	+ Added Replace menu and dir/file icons to library browser
	+ Removed toolbar, cleaned up interface
	+ Removed horizontal scrollbar
	+ Don't update systray icon based on playback status
	+ Moved config to freedesktop.org standard
	+ Keep app width constant when (un)expanding
	+ Keep currently playing song visible in list
	+ Removed python-empy, glade
	+ Bug: mpdclient2/app doesn't accept passwords (crash)
	+ Bug: mdpclient2 - lsinfo skips the first file found after dirs
	+ Bug: Cannot remove multiple rows from right-click
	+ Bug: Crash if user has MPD connection but no read access
	+ Bug: GTK+ treeview search does not work
	+ Bug: Right-Click checkbox doesnt set value on start
	+ Bug: Doesn't properly retain view when browsing playlist
	+ Added documentation
	+ Other bugfixes, tweaks<|MERGE_RESOLUTION|>--- conflicted
+++ resolved
@@ -1,12 +1,7 @@
-<<<<<<< HEAD
-v1.6.3 - Pending
-	+ Library artwork caching/displaying improvements
-=======
 v1.6.2.1 - September 21, 2009
 	+ Library artwork caching/displaying improvements
 	+ Lyricwiki screen scraping workaround
 	+ Replace Amazon.com cover art fetching with Rhapsody.com
->>>>>>> 69abe0d2
 	+ Bug: Fix library sorting when adding, e.g., albums to playlist
 	+ Bug: Fix window positioning weirdness when unwithdrawing from systray
 	+ Bug: Fix album being labeled various artists when a duplicate exists
